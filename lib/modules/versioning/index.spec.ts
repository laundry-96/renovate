import { getOptions } from '../../config/options';
import { loadModules } from '../../util/modules';
import { isVersioningApiConstructor } from './common';
import { GenericVersion, GenericVersioningApi } from './generic';
import * as semverVersioning from './semver';
import * as semverCoercedVersioning from './semver-coerced';
import type { VersioningApi, VersioningApiConstructor } from './types';
import * as allVersioning from '.';

const supportedSchemes = getOptions().find(
  (option) => option.name === 'versioning'
)?.allowedValues;

describe('modules/versioning/index', () => {
  it('has api', () => {
    expect(Object.keys(allVersioning.get('semver')).sort()).toEqual([
      'equals',
      'getMajor',
      'getMinor',
      'getNewValue',
      'getPatch',
      'getSatisfyingVersion',
      'isCompatible',
      'isGreaterThan',
      'isLessThanRange',
      'isSingleVersion',
      'isStable',
      'isValid',
      'isVersion',
      'matches',
      'minSatisfyingVersion',
      'sortVersions',
    ]);
  });

  it('validates', () => {
    function validate(
      module: VersioningApi | VersioningApiConstructor,
      name: string
    ): boolean {
      const mod = isVersioningApiConstructor(module) ? new module() : module;

      // TODO: test required api (#9715)
      if (!mod.isValid || !mod.isVersion) {
        throw Error(`Missing api on ${name}`);
      }

      return true;
    }
    const vers = allVersioning.getVersionings();

    const loadedVers = loadModules(__dirname);
    expect(Array.from(vers.keys())).toEqual(Object.keys(loadedVers));

    for (const name of vers.keys()) {
      const ver = vers.get(name)!;
      expect(validate(ver, name)).toBeTrue();
    }
  });

  it('should fallback to semver-coerced', () => {
    expect(allVersioning.get(undefined)).toBe(
      allVersioning.get(semverCoercedVersioning.id)
    );
    expect(allVersioning.get('unknown')).toBe(
      allVersioning.get(semverCoercedVersioning.id)
    );
  });

  it('should accept config', () => {
    expect(allVersioning.get('semver:test')).toBeDefined();
  });

  describe('should return the same interface', () => {
    const optionalFunctions = [
      'allowUnstableMajorUpgrades',
      'isLessThanRange',
      'valueToVersion',
      'constructor',
      'hasOwnProperty',
      'isPrototypeOf',
      'propertyIsEnumerable',
      'should',
      'toLocaleString',
      'toString',
      'valueOf',
      'subset',
    ];
    const npmApi = Object.keys(allVersioning.get(semverVersioning.id))
      .filter((val) => !optionalFunctions.includes(val))
      .sort();

    function getAllPropertyNames(obj: any): string[] {
      const props: string[] = [];
      let o = obj;

      do {
        Object.getOwnPropertyNames(o).forEach((prop) => {
          if (!props.includes(prop)) {
            props.push(prop);
          }
        });
      } while ((o = Object.getPrototypeOf(o)));

      return props;
    }

    for (const supportedScheme of supportedSchemes ?? []) {
      it(supportedScheme, async () => {
        const schemeKeys = getAllPropertyNames(
          allVersioning.get(supportedScheme)
        )
          .filter(
            (val) => !optionalFunctions.includes(val) && !val.startsWith('_')
          )
          .sort();

        expect(schemeKeys).toEqual(npmApi);

<<<<<<< HEAD
        const apiOrCtor = (await import('./' + supportedScheme)).api;
=======
        const apiOrCtor = (await import(`./${supportedScheme}`)).api;
>>>>>>> 84a97a62
        if (isVersioningApiConstructor(apiOrCtor)) {
          return;
        }

        expect(Object.keys(apiOrCtor).sort()).toEqual(
          Object.keys(allVersioning.get(supportedScheme)).sort()
        );
      });
    }

    it('dummy', () => {
      class DummyScheme extends GenericVersioningApi {
        protected override _compare(_version: string, _other: string): number {
          throw new Error('Method not implemented.');
        }

        protected _parse(_version: string): GenericVersion {
          throw new Error('Method not implemented.');
        }
      }

      const api = new DummyScheme();
      const schemeKeys = getAllPropertyNames(api)
        .filter(
          (val) => !optionalFunctions.includes(val) && !val.startsWith('_')
        )
        .sort();

      expect(schemeKeys).toEqual(npmApi);
    });
  });
});<|MERGE_RESOLUTION|>--- conflicted
+++ resolved
@@ -117,11 +117,7 @@
 
         expect(schemeKeys).toEqual(npmApi);
 
-<<<<<<< HEAD
-        const apiOrCtor = (await import('./' + supportedScheme)).api;
-=======
         const apiOrCtor = (await import(`./${supportedScheme}`)).api;
->>>>>>> 84a97a62
         if (isVersioningApiConstructor(apiOrCtor)) {
           return;
         }
