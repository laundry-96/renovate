import { mockDeep } from 'jest-mock-extended';
import { getPkgReleases } from '..';
import { Fixtures } from '../../../../test/fixtures';
import * as httpMock from '../../../../test/http-mock';
import * as _hostRules from '../../../util/host-rules';
import { id as versioning } from '../../versioning/nuget';
import { parseRegistryUrl } from './common';
import { NugetDatasource } from '.';

const datasource = NugetDatasource.id;

const hostRules: any = _hostRules;

<<<<<<< HEAD
vi.mock('../../../util/host-rules');
=======
jest.mock('../../../util/host-rules', () => mockDeep());
>>>>>>> 84a97a62

const pkgInfoV3FromNuget = Fixtures.get('nunit/v3_nuget_org.xml');
const pkgListV3Registration = Fixtures.get('nunit/v3_registration.json');

const pkgListV2 = Fixtures.get('nunit/v2.xml');
const pkgListV2NoGitHubProjectUrl = Fixtures.get(
  'nunit/v2_noGitHubProjectUrl.xml'
);
const pkgListV2NoRelease = Fixtures.get('nunit/v2_no_release.xml');
const pkgListV2WithoutProjectUrl = Fixtures.get(
  'nunit/v2_withoutProjectUrl.xml'
);

const pkgListV2Page1of2 = Fixtures.get('nunit/v2_paginated_1.xml');
const pkgListV2Page2of2 = Fixtures.get('nunit/v2_paginated_2.xml');

const nugetIndexV3 = Fixtures.get('v3_index.json');

const nlogMocks = [
  {
    url: '/v3/registration5-gz-semver2/nlog/index.json',
    result: Fixtures.get('nlog/v3_registration.json'),
  },
  {
    url: '/v3/registration5-gz-semver2/nlog/page/1.0.0.505/4.4.0-beta5.json',
    result: Fixtures.get('nlog/v3_catalog_1.json'),
  },
  {
    url: '/v3/registration5-gz-semver2/nlog/page/4.4.0-beta6/4.6.0-rc2.json',
    result: Fixtures.get('nlog/v3_catalog_2.json'),
  },
  {
    url: '/v3/registration5-gz-semver2/nlog/page/4.6.0-rc3/5.0.0-beta11.json',
    result: Fixtures.get('nlog/v3_catalog_3.json'),
  },
  {
    url: '/v3-flatcontainer/nlog/4.7.3/nlog.nuspec',
    result: Fixtures.get('nlog/nuspec.xml'),
  },
];

const configV3V2 = {
  datasource,
  versioning,
  packageName: 'nunit',
  registryUrls: [
    'https://api.nuget.org/v3/index.json',
    'https://www.nuget.org/api/v2/',
  ],
};

const configV2 = {
  datasource,
  versioning,
  packageName: 'nunit',
  registryUrls: ['https://www.nuget.org/api/v2/'],
};

const configV3 = {
  datasource,
  versioning,
  packageName: 'nunit',
  registryUrls: ['https://api.nuget.org/v3/index.json'],
};

const configV3NotNugetOrg = {
  datasource,
  versioning,
  packageName: 'nunit',
  registryUrls: ['https://myprivatefeed/index.json'],
};

const configV3Multiple = {
  datasource,
  versioning,
  packageName: 'nunit',
  registryUrls: [
    'https://api.nuget.org/v3/index.json',
    'https://myprivatefeed/index.json',
  ],
};

describe('modules/datasource/nuget/index', () => {
  describe('parseRegistryUrl', () => {
<<<<<<< HEAD
    beforeEach(() => {});

=======
>>>>>>> 84a97a62
    it('extracts feed version from registry URL hash (v3)', () => {
      const parsed = parseRegistryUrl('https://my-registry#protocolVersion=3');

      expect(parsed.feedUrl).toBe('https://my-registry/');
      expect(parsed.protocolVersion).toBe(3);
    });

    it('extracts feed version from registry URL hash (v2)', () => {
      const parsed = parseRegistryUrl('https://my-registry#protocolVersion=2');

      expect(parsed.feedUrl).toBe('https://my-registry/');
      expect(parsed.protocolVersion).toBe(2);
    });

    it('defaults to v2', () => {
      const parsed = parseRegistryUrl('https://my-registry');

      expect(parsed.feedUrl).toBe('https://my-registry/');
      expect(parsed.protocolVersion).toBe(2);
    });

    it('returns null for unparseable', () => {
      const parsed = parseRegistryUrl('https://test.example.com:abc');

      expect(parsed.feedUrl).toBe('https://test.example.com:abc');
      expect(parsed.protocolVersion).toBeNull();
    });
  });

  describe('getReleases', () => {
    beforeEach(() => {
      hostRules.hosts.mockReturnValue([]);
      hostRules.find.mockReturnValue({});
    });

    it(`can't detect nuget feed version`, async () => {
      const config = {
        datasource,
        versioning,
        packageName: 'nunit',
        registryUrls: ['#$#api.nuget.org/v3/index.xml'],
      };

      expect(
        await getPkgReleases({
          ...config,
        })
      ).toBeNull();
    });

    it('extracts feed version from registry URL hash', async () => {
      httpMock.scope('https://my-registry').get('/').reply(200);
      const config = {
        datasource,
        versioning,
        packageName: 'nunit',
        registryUrls: ['https://my-registry#protocolVersion=3'],
      };
      expect(
        await getPkgReleases({
          ...config,
        })
      ).toBeNull();
    });

    it(`can't get packages list (v3)`, async () => {
      httpMock
        .scope('https://api.nuget.org')
        .get('/v3/index.json')
        .reply(200, nugetIndexV3)
        .get('/v3/registration5-gz-semver2/nunit/index.json')
        .reply(500);

      const res = await getPkgReleases({
        ...configV3,
      });

      expect(res).toBeNull();
    });

    it(`empty packages list (v3)`, async () => {
      httpMock
        .scope('https://api.nuget.org')
        .get('/v3/index.json')
        .reply(200, nugetIndexV3)
        .get('/v3/registration5-gz-semver2/nunit/index.json')
        .reply(200, {});

      const res = await getPkgReleases({
        ...configV3,
      });

      expect(res).toBeNull();
    });

    it('returns null for empty result (v3v2)', async () => {
      httpMock
        .scope('https://api.nuget.org')
        .get('/v3/index.json')
        .reply(200, {});
      httpMock
        .scope('https://www.nuget.org')
        .get(
          '/api/v2/FindPackagesById()?id=%27nunit%27&$select=Version,IsLatestVersion,ProjectUrl,Published'
        )
        .reply(200);
      expect(
        await getPkgReleases({
          ...configV3V2,
        })
      ).toBeNull();
    });

    it('returns null for empty result (v2)', async () => {
      httpMock
        .scope('https://www.nuget.org')
        .get(
          '/api/v2/FindPackagesById()?id=%27nunit%27&$select=Version,IsLatestVersion,ProjectUrl,Published'
        )
        .reply(200, {});
      expect(
        await getPkgReleases({
          ...configV2,
        })
      ).toBeNull();
    });

    it('returns null for empty result (v3)', async () => {
      httpMock
        .scope('https://api.nuget.org')
        .get('/v3/index.json')
        .reply(200, {});
      const res = await getPkgReleases({
        ...configV3,
      });
      expect(res).toBeNull();
    });

    it('returns null for non 200 (v3v2)', async () => {
      httpMock.scope('https://api.nuget.org').get('/v3/index.json').reply(500);
      httpMock
        .scope('https://www.nuget.org')
        .get(
          '/api/v2/FindPackagesById()?id=%27nunit%27&$select=Version,IsLatestVersion,ProjectUrl,Published'
        )
        .reply(500);
      expect(
        await getPkgReleases({
          ...configV3V2,
        })
      ).toBeNull();
    });

    it('returns null for non 200 (v3)', async () => {
      httpMock.scope('https://api.nuget.org').get('/v3/index.json').reply(500);
      expect(
        await getPkgReleases({
          ...configV3,
        })
      ).toBeNull();
    });

    it('returns null for non 200 (v2)', async () => {
      httpMock
        .scope('https://www.nuget.org')
        .get(
          '/api/v2/FindPackagesById()?id=%27nunit%27&$select=Version,IsLatestVersion,ProjectUrl,Published'
        )
        .reply(500);
      expect(
        await getPkgReleases({
          ...configV2,
        })
      ).toBeNull();
    });

    it('returns null for unknown error (v3v2)', async () => {
      httpMock
        .scope('https://api.nuget.org')
        .get('/v3/index.json')
        .replyWithError('');
      httpMock
        .scope('https://www.nuget.org')
        .get(
          '/api/v2/FindPackagesById()?id=%27nunit%27&$select=Version,IsLatestVersion,ProjectUrl,Published'
        )
        .replyWithError('');
      expect(
        await getPkgReleases({
          ...configV3V2,
        })
      ).toBeNull();
    });

    it('returns deduplicated results', async () => {
      httpMock
        .scope('https://api.nuget.org')
        .get('/v3/index.json')
        .twice()
        .reply(200, nugetIndexV3)
        .get('/v3-flatcontainer/nunit/3.12.0/nunit.nuspec')
        .twice()
        .reply(200, pkgInfoV3FromNuget)
        .get('/v3/registration5-gz-semver2/nunit/index.json')
        .twice()
        .reply(200, pkgListV3Registration);
      httpMock
        .scope('https://myprivatefeed')
        .get('/index.json')
        .twice()
        .reply(200, nugetIndexV3);

      const res = await getPkgReleases({
        ...configV3Multiple,
      });
      expect(res).not.toBeNull();
      expect(res).toMatchSnapshot();
      expect(res?.releases).toHaveLength(45);
    });

    it('returns null for unknown error in getReleasesFromV3Feed (v3)', async () => {
      httpMock
        .scope('https://api.nuget.org')
        .get('/v3/index.json')
        .replyWithError('');
      expect(
        await getPkgReleases({
          ...configV3,
        })
      ).toBeNull();
    });

    it('returns null for unknown error in getQueryUrlForV3Feed  (v3)', async () => {
      httpMock
        .scope('https://api.nuget.org')
        .get('/v3/index.json')
        .reply(200, nugetIndexV3)
        .get('/v3/registration5-gz-semver2/nunit/index.json')
        .replyWithError('');
      expect(
        await getPkgReleases({
          ...configV3,
        })
      ).toBeNull();
    });

    it('returns null for unknown error (v2)', async () => {
      httpMock
        .scope('https://www.nuget.org')
        .get(
          '/api/v2/FindPackagesById()?id=%27nunit%27&$select=Version,IsLatestVersion,ProjectUrl,Published'
        )
        .replyWithError('');
      expect(
        await getPkgReleases({
          ...configV2,
        })
      ).toBeNull();
    });

    it('processes real data (v3) feed is a nuget.org', async () => {
      httpMock
        .scope('https://api.nuget.org')
        .get('/v3/index.json')
        .twice()
        .reply(200, nugetIndexV3)
        .get('/v3/registration5-gz-semver2/nunit/index.json')
        .reply(200, pkgListV3Registration)
        .get('/v3-flatcontainer/nunit/3.12.0/nunit.nuspec')
        .reply(200, pkgInfoV3FromNuget);
      const res = await getPkgReleases({
        ...configV3,
      });
      expect(res).not.toBeNull();
      expect(res).toMatchSnapshot();
      expect(res?.sourceUrl).toBeDefined();
    });

    it('processes real data (v3) for several catalog pages', async () => {
      const scope = httpMock
        .scope('https://api.nuget.org')
        .get('/v3/index.json')
        .twice()
        .reply(200, nugetIndexV3);
      nlogMocks.forEach(({ url, result }) => {
        scope.get(url).reply(200, result);
      });
      const res = await getPkgReleases({
        ...configV3,
        packageName: 'nlog',
      });
      expect(res).not.toBeNull();
      expect(res).toMatchSnapshot();
      expect(res?.sourceUrl).toBeDefined();
    });

    it('processes real data (v3) feed is not a nuget.org', async () => {
      httpMock
        .scope('https://api.nuget.org')
        .get('/v3/registration5-gz-semver2/nunit/index.json')
        .reply(
          200,
          pkgListV3Registration
            .replace(/"http:\/\/nunit\.org"/g, '""')
            .replace('"published": "2012-10-23T15:37:48+00:00",', '')
        )
        .get('/v3-flatcontainer/nunit/3.12.0/nunit.nuspec')
        .reply(
          200,
          pkgInfoV3FromNuget.replace('https://github.com/nunit/nunit', '')
        );
      httpMock
        .scope('https://myprivatefeed')
        .get('/index.json')
        .twice()
        .reply(200, nugetIndexV3);

      const res = await getPkgReleases({
        ...configV3NotNugetOrg,
      });
      expect(res).not.toBeNull();
      expect(res).toMatchSnapshot();
      expect(res?.sourceUrl).toBeDefined();
    });

    it('processes real data (v3) nuspec fetch error', async () => {
      httpMock
        .scope('https://api.nuget.org')
        .get('/v3/index.json')
        .twice()
        .reply(200, nugetIndexV3)
        .get('/v3/registration5-gz-semver2/nunit/index.json')
        .reply(200, pkgListV3Registration)
        .get('/v3-flatcontainer/nunit/3.12.0/nunit.nuspec')
        .replyWithError('unknown');
      const res = await getPkgReleases({
        ...configV3,
      });
      expect(res).not.toBeNull();
      expect(res).toMatchSnapshot();
      expect(res?.sourceUrl).toBeUndefined();
    });

    it('processes real data (v3) nuspec fetch 404 error', async () => {
      httpMock
        .scope('https://api.nuget.org')
        .get('/v3/index.json')
        .twice()
        .reply(200, nugetIndexV3)
        .get('/v3/registration5-gz-semver2/nunit/index.json')
        .reply(200, pkgListV3Registration)
        .get('/v3-flatcontainer/nunit/3.12.0/nunit.nuspec')
        .reply(404);
      const res = await getPkgReleases({
        ...configV3,
      });
      expect(res).not.toBeNull();
      expect(res).toMatchSnapshot();
      expect(res?.sourceUrl).toBeUndefined();
    });

    it('processes real data (v2)', async () => {
      httpMock
        .scope('https://www.nuget.org')
        .get(
          '/api/v2/FindPackagesById()?id=%27nunit%27&$select=Version,IsLatestVersion,ProjectUrl,Published'
        )
        .reply(200, pkgListV2);
      const res = await getPkgReleases({
        ...configV2,
      });
      expect(res).not.toBeNull();
      expect(res).toMatchSnapshot();
      expect(res?.sourceUrl).toBeDefined();
    });

    it('processes real data no relase (v2)', async () => {
      httpMock
        .scope('https://www.nuget.org')
        .get(
          '/api/v2/FindPackagesById()?id=%27nunit%27&$select=Version,IsLatestVersion,ProjectUrl,Published'
        )
        .reply(200, pkgListV2NoRelease);
      const res = await getPkgReleases({
        ...configV2,
      });
      expect(res).toBeNull();
    });

    it('processes real data without project url (v2)', async () => {
      httpMock
        .scope('https://www.nuget.org')
        .get(
          '/api/v2/FindPackagesById()?id=%27nunit%27&$select=Version,IsLatestVersion,ProjectUrl,Published'
        )
        .reply(200, pkgListV2WithoutProjectUrl);
      const res = await getPkgReleases({
        ...configV2,
      });
      expect(res).not.toBeNull();
      expect(res).toMatchSnapshot();
      expect(res?.sourceUrl).toBeUndefined();
    });

    it('processes real data with no github project url (v2)', async () => {
      httpMock
        .scope('https://www.nuget.org')
        .get(
          '/api/v2/FindPackagesById()?id=%27nunit%27&$select=Version,IsLatestVersion,ProjectUrl,Published'
        )
        .reply(200, pkgListV2NoGitHubProjectUrl);
      const res = await getPkgReleases({
        ...configV2,
      });
      expect(res).not.toBeNull();
      expect(res).toMatchSnapshot();
    });

    it('handles paginated results (v2)', async () => {
      httpMock
        .scope('https://www.nuget.org')
        .get(
          '/api/v2/FindPackagesById()?id=%27nunit%27&$select=Version,IsLatestVersion,ProjectUrl,Published'
        )
        .reply(200, pkgListV2Page1of2);
      httpMock
        .scope('https://example.org')
        .get('/')
        .reply(200, pkgListV2Page2of2);
      const res = await getPkgReleases({
        ...configV2,
      });
      expect(res).not.toBeNull();
      expect(res).toMatchSnapshot();
    });
  });
});<|MERGE_RESOLUTION|>--- conflicted
+++ resolved
@@ -1,4 +1,4 @@
-import { mockDeep } from 'jest-mock-extended';
+import { mockDeep } from 'vitest-mock-extended';
 import { getPkgReleases } from '..';
 import { Fixtures } from '../../../../test/fixtures';
 import * as httpMock from '../../../../test/http-mock';
@@ -11,11 +11,7 @@
 
 const hostRules: any = _hostRules;
 
-<<<<<<< HEAD
-vi.mock('../../../util/host-rules');
-=======
-jest.mock('../../../util/host-rules', () => mockDeep());
->>>>>>> 84a97a62
+vi.mock('../../../util/host-rules', () => mockDeep());
 
 const pkgInfoV3FromNuget = Fixtures.get('nunit/v3_nuget_org.xml');
 const pkgListV3Registration = Fixtures.get('nunit/v3_registration.json');
@@ -100,11 +96,6 @@
 
 describe('modules/datasource/nuget/index', () => {
   describe('parseRegistryUrl', () => {
-<<<<<<< HEAD
-    beforeEach(() => {});
-
-=======
->>>>>>> 84a97a62
     it('extracts feed version from registry URL hash (v3)', () => {
       const parsed = parseRegistryUrl('https://my-registry#protocolVersion=3');
 
