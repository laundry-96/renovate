--- conflicted
+++ resolved
@@ -1,4 +1,4 @@
-import { mockDeep } from 'jest-mock-extended';
+import { mockDeep } from 'vitest-mock-extended';
 import * as httpMock from '../../../../test/http-mock';
 import { mocked, partial } from '../../../../test/util';
 import { PAGE_NOT_FOUND_ERROR } from '../../../constants/error-messages';
@@ -17,11 +17,7 @@
 
 const http = new Http(dockerDatasourceId);
 
-<<<<<<< HEAD
-vi.mock('../../../util/host-rules');
-=======
-jest.mock('../../../util/host-rules', () => mockDeep());
->>>>>>> 84a97a62
+vi.mock('../../../util/host-rules', () => mockDeep());
 
 describe('modules/datasource/docker/common', () => {
   describe('getRegistryRepository', () => {
