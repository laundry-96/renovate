--- conflicted
+++ resolved
@@ -4,7 +4,7 @@
   GetAuthorizationTokenCommandOutput,
 } from '@aws-sdk/client-ecr';
 import { mockClient } from 'aws-sdk-client-mock';
-import { mockDeep } from 'jest-mock-extended';
+import { mockDeep } from 'vitest-mock-extended';
 import { getDigest, getPkgReleases } from '..';
 import { range } from '../../../../lib/util/range';
 import * as httpMock from '../../../../test/http-mock';
@@ -15,11 +15,7 @@
 
 const hostRules = mocked(_hostRules);
 
-<<<<<<< HEAD
-vi.mock('../../../util/host-rules');
-=======
-jest.mock('../../../util/host-rules', () => mockDeep());
->>>>>>> 84a97a62
+vi.mock('../../../util/host-rules', () => mockDeep());
 
 const ecrMock = mockClient(ECRClient);
 
