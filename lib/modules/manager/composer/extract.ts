import is from '@sindresorhus/is';
import { logger } from '../../../logger';
import { readLocalFile } from '../../../util/fs';
import { regEx } from '../../../util/regex';
import { GitTagsDatasource } from '../../datasource/git-tags';
import { GithubTagsDatasource } from '../../datasource/github-tags';
import { PackagistDatasource } from '../../datasource/packagist';
import { api as semverComposer } from '../../versioning/composer';
import type { PackageDependency, PackageFile } from '../types';
import type {
  ComposerConfig,
  ComposerLock,
  ComposerManagerData,
  ComposerRepositories,
  Repo,
} from './types';

/**
 * The regUrl is expected to be a base URL. GitLab composer repository installation guide specifies
 * to use a base URL containing packages.json. Composer still works in this scenario by determining
 * whether to add / remove packages.json from the URL.
 *
 * See https://github.com/composer/composer/blob/750a92b4b7aecda0e5b2f9b963f1cb1421900675/src/Composer/Repository/ComposerRepository.php#L815
 */
function transformRegUrl(url: string): string {
  return url.replace(regEx(/(\/packages\.json)$/), '');
}

/**
 * Parse the repositories field from a composer.json
 *
 * Entries with type vcs or git will be added to repositories,
 * other entries will be added to registryUrls
 */
function parseRepositories(
  repoJson: ComposerRepositories,
  repositories: Record<string, Repo>,
  registryUrls: string[]
): void {
  try {
    let packagist = true;
    Object.entries(repoJson).forEach(([key, repo]) => {
      if (is.object(repo)) {
        const name = is.array(repoJson) ? repo.name : key;

        switch (repo.type) {
          case 'vcs':
          case 'git':
            repositories[name!] = repo;
            break;
          case 'composer':
            registryUrls.push(transformRegUrl(repo.url));
            break;
          case 'package':
            logger.debug(
              { url: repo.url },
              'type package is not supported yet'
            );
        }
        if (repo.packagist === false || repo['packagist.org'] === false) {
          packagist = false;
        }
      } // istanbul ignore else: invalid repo
      else if (['packagist', 'packagist.org'].includes(key) && repo === false) {
        packagist = false;
      }
    });
    if (packagist) {
      registryUrls.push('https://packagist.org');
    } else {
      logger.debug('Disabling packagist.org');
    }
  } catch (e) /* istanbul ignore next */ {
    logger.debug(
      { repositories: repoJson },
      'Error parsing composer.json repositories config'
    );
  }
}

export async function extractPackageFile(
  content: string,
  fileName: string
): Promise<PackageFile | null> {
  logger.trace(`composer.extractPackageFile(${fileName})`);
  let composerJson: ComposerConfig;
  try {
    composerJson = JSON.parse(content);
  } catch (err) {
    logger.debug(`Invalid JSON in ${fileName}`);
    return null;
  }
  const repositories: Record<string, Repo> = {};
  const registryUrls: string[] = [];
  const res: PackageFile = { deps: [] };

  // handle lockfile
  const lockfilePath = fileName.replace(regEx(/\.json$/), '.lock');
  const lockContents = await readLocalFile(lockfilePath, 'utf8');
  let lockParsed: ComposerLock | undefined;
  if (lockContents) {
    logger.debug(`Found composer lock file ${fileName}`);
    res.lockFiles = [lockfilePath];
    try {
      lockParsed = JSON.parse(lockContents) as ComposerLock;
    } catch (err) /* istanbul ignore next */ {
      logger.warn({ err }, 'Error processing composer.lock');
    }
  }

  // handle composer.json repositories
  if (composerJson.repositories) {
    parseRepositories(composerJson.repositories, repositories, registryUrls);
  }

  const deps: PackageDependency[] = [];
  const depTypes: ('require' | 'require-dev')[] = ['require', 'require-dev'];
  for (const depType of depTypes) {
    if (composerJson[depType]) {
      try {
        for (const [depName, version] of Object.entries(
          composerJson[depType]!
        )) {
          const currentValue = version.trim();
          if (depName === 'php') {
            deps.push({
              depType,
              depName,
              currentValue,
              datasource: GithubTagsDatasource.id,
              packageName: 'php/php-src',
              extractVersion: '^php-(?<version>.*)$',
            });
          } else {
            // Default datasource and packageName
            let datasource = PackagistDatasource.id;
            let packageName = depName;

            // Check custom repositories by type
            if (repositories[depName]) {
              switch (repositories[depName].type) {
                case 'vcs':
                case 'git':
                  datasource = GitTagsDatasource.id;
                  packageName = repositories[depName].url;
                  break;
              }
            }
            const dep: PackageDependency = {
              depType,
              depName,
              currentValue,
              datasource,
            };
            if (depName !== packageName) {
              dep.packageName = packageName;
            }
            if (!depName.includes('/')) {
              dep.skipReason = 'unsupported';
            }
            if (lockParsed) {
              const lockField =
                depType === 'require'
                  ? 'packages'
                  : /* istanbul ignore next */ 'packages-dev';
              const lockedDep = lockParsed[lockField]?.find(
                (item) => item.name === dep.depName
              );
              if (lockedDep && semverComposer.isVersion(lockedDep.version)) {
                dep.lockedVersion = lockedDep.version.replace(regEx(/^v/i), '');
              }
            }
            if (
              !dep.skipReason &&
              (!repositories[depName] ||
                repositories[depName].type === 'composer') &&
              registryUrls.length !== 0
            ) {
              dep.registryUrls = registryUrls;
            }
            deps.push(dep);
          }
        }
      } catch (err) /* istanbul ignore next */ {
        logger.debug({ fileName, depType, err }, 'Error parsing composer.json');
        return null;
      }
    }
  }
  if (!deps.length) {
    return null;
  }
  res.deps = deps;
  if (is.string(composerJson.type)) {
    const managerData: ComposerManagerData = {
      composerJsonType: composerJson.type,
    };
    res.managerData = managerData;
  }

<<<<<<< HEAD
  if (is.nonEmptyString(composerJson.require?.php)) {
=======
  if (composerJson.require?.php) {
>>>>>>> 3c98fc0f
    res.extractedConstraints = { php: composerJson.require.php };
  }

  return res;
}<|MERGE_RESOLUTION|>--- conflicted
+++ resolved
@@ -198,11 +198,7 @@
     res.managerData = managerData;
   }
 
-<<<<<<< HEAD
-  if (is.nonEmptyString(composerJson.require?.php)) {
-=======
   if (composerJson.require?.php) {
->>>>>>> 3c98fc0f
     res.extractedConstraints = { php: composerJson.require.php };
   }
 
