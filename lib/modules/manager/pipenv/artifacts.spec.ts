--- conflicted
+++ resolved
@@ -215,11 +215,7 @@
     ).not.toBeNull();
     expect(execSnapshots).toMatchObject([
       { cmd: 'install-tool python 3.7.6' },
-<<<<<<< HEAD
       { cmd: 'install-tool pipenv 2013.6.12' },
-=======
-      { cmd: 'install-tool pipenv 2023.1.2' },
->>>>>>> ca963ccf
       { cmd: 'pipenv lock', options: { cwd: '/tmp/github/some/repo' } },
     ]);
   });
