--- conflicted
+++ resolved
@@ -1,5 +1,5 @@
 import { codeBlock } from 'common-tags';
-import { mockDeep } from 'jest-mock-extended';
+import { mockDeep } from 'vitest-mock-extended';
 import { join } from 'upath';
 import { mockExecAll } from '../../../../test/exec-util';
 import { fs, mockedFunction } from '../../../../test/util';
@@ -9,13 +9,8 @@
 import type { UpdateArtifactsConfig } from '../types';
 import { updateArtifacts } from './artifacts';
 
-<<<<<<< HEAD
 vi.mock('../../../util/fs');
-vi.mock('../../datasource');
-=======
-jest.mock('../../../util/fs');
-jest.mock('../../datasource', () => mockDeep());
->>>>>>> 84a97a62
+vi.mock('../../datasource', () => mockDeep());
 
 const getPkgReleases = mockedFunction(_getPkgReleases);
 
