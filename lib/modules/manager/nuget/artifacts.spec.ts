--- conflicted
+++ resolved
@@ -1,4 +1,4 @@
-import { mockDeep } from 'jest-mock-extended';
+import { mockDeep } from 'vitest-mock-extended';
 import { join } from 'upath';
 import { envMock, mockExecAll } from '../../../../test/exec-util';
 import { env, fs, git, mocked, scm } from '../../../../test/util';
@@ -11,19 +11,11 @@
 import * as util from './util';
 import * as nuget from '.';
 
-<<<<<<< HEAD
 vi.mock('../../../util/exec/env');
 vi.mock('../../../util/fs');
-vi.mock('../../../util/host-rules');
+vi.mock('../../../util/host-rules', () => mockDeep());
 vi.mock('../../../util/git');
 vi.mock('./util');
-=======
-jest.mock('../../../util/exec/env');
-jest.mock('../../../util/fs');
-jest.mock('../../../util/host-rules', () => mockDeep());
-jest.mock('../../../util/git');
-jest.mock('./util');
->>>>>>> 84a97a62
 
 const { getConfiguredRegistries, getDefaultRegistries } = mocked(util);
 const hostRules = mocked(_hostRules);
@@ -40,14 +32,8 @@
 const config: UpdateArtifactsConfig = {};
 
 describe('modules/manager/nuget/artifacts', () => {
-<<<<<<< HEAD
   beforeEach(async () => {
     const realFs = await vi.importActual<typeof fs>('../../../util/fs');
-=======
-  beforeEach(() => {
-    const realFs =
-      jest.requireActual<typeof import('../../../util/fs')>('../../../util/fs');
->>>>>>> 84a97a62
     getDefaultRegistries.mockReturnValue([]);
     env.getChildProcessEnv.mockReturnValue(envMock.basic);
     fs.privateCacheDir.mockImplementation(realFs.privateCacheDir);
