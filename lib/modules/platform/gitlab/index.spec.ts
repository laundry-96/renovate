// TODO fix mocks
import type * as _timers from 'timers/promises';
import { mockDeep } from 'jest-mock-extended';
import type { Platform, RepoParams } from '..';
import * as httpMock from '../../../../test/http-mock';
import { mocked } from '../../../../test/util';
import {
  CONFIG_GIT_URL_UNAVAILABLE,
  REPOSITORY_ARCHIVED,
  REPOSITORY_CHANGED,
  REPOSITORY_DISABLED,
  REPOSITORY_EMPTY,
  REPOSITORY_MIRRORED,
} from '../../../constants/error-messages';
import type { logger as _logger } from '../../../logger';
import type { BranchStatus } from '../../../types';
import type * as _git from '../../../util/git';
import type * as _hostRules from '../../../util/host-rules';
import { toBase64 } from '../../../util/string';

<<<<<<< HEAD
vi.mock('../../../util/host-rules');
vi.mock('timers/promises');
vi.mock('../../../util/git');
=======
jest.mock('../../../util/host-rules', () => mockDeep());
jest.mock('../../../util/git');
jest.mock('timers/promises');
>>>>>>> 84a97a62

const gitlabApiHost = 'https://gitlab.com';

describe('modules/platform/gitlab/index', () => {
  let gitlab: Platform;
  let hostRules: jest.Mocked<typeof _hostRules>;
  let git: jest.Mocked<typeof _git>;
  let logger: jest.Mocked<typeof _logger>;
  let timers: jest.Mocked<typeof _timers>;

  beforeEach(async () => {
    // reset module
    jest.resetModules();
<<<<<<< HEAD
    gitlab = await import('.');
    logger = (await import('../../../logger')).logger as never;
    timers = await vi.importMock('timers/promises');
    hostRules = await vi.importMock('../../../util/host-rules');
    git = await vi.importMock('../../../util/git');
=======

    gitlab = await import('.');
    logger = mocked(await import('../../../logger')).logger;
    timers = jest.requireMock('timers/promises');
    hostRules = jest.requireMock('../../../util/host-rules');
    git = jest.requireMock('../../../util/git');
>>>>>>> 84a97a62
    git.branchExists.mockReturnValue(true);
    git.isBranchBehindBase.mockResolvedValue(true);
    git.getBranchCommit.mockReturnValue(
      '0d9c7726c3d628b7e28af234595cfd20febdbf8e'
    );
    hostRules.find.mockReturnValue({
      token: '123test',
    });
    delete process.env.GITLAB_IGNORE_REPO_URL;
    delete process.env.RENOVATE_X_GITLAB_BRANCH_STATUS_DELAY;
  });

  async function initFakePlatform(version: string) {
    httpMock
      .scope(gitlabApiHost)
      .get('/api/v4/user')
      .reply(200, {
        email: 'a@b.com',
        name: 'Renovate Bot',
      })
      .get('/api/v4/version')
      .reply(200, {
        version: `${version}-ee`,
      });

    await gitlab.initPlatform({
      token: 'some-token',
      endpoint: undefined,
    });
  }

  describe('initPlatform()', () => {
    it(`should throw if no token`, async () => {
      await expect(gitlab.initPlatform({} as any)).rejects.toThrow();
    });

    it(`should throw if auth fails`, async () => {
      // user
      httpMock.scope(gitlabApiHost).get('/api/v4/user').reply(403);
      const res = gitlab.initPlatform({
        token: 'some-token',
        endpoint: undefined,
      });
      await expect(res).rejects.toThrow('Init: Authentication failure');
    });

    it(`should default to gitlab.com`, async () => {
      httpMock.scope(gitlabApiHost).get('/api/v4/user').reply(200, {
        email: 'a@b.com',
        name: 'Renovate Bot',
      });
      httpMock.scope(gitlabApiHost).get('/api/v4/version').reply(200, {
        version: '13.3.6-ee',
      });
      expect(
        await gitlab.initPlatform({
          token: 'some-token',
          endpoint: undefined,
        })
      ).toMatchSnapshot();
    });

    it(`should accept custom endpoint`, async () => {
      const endpoint = 'https://gitlab.renovatebot.com';
      httpMock
        .scope(endpoint)
        .get('/user')
        .reply(200, {
          email: 'a@b.com',
          name: 'Renovate Bot',
        })
        .get('/version')
        .reply(200, {
          version: '13.3.6-ee',
        });
      expect(
        await gitlab.initPlatform({
          endpoint,
          token: 'some-token',
        })
      ).toMatchSnapshot();
    });

    it(`should reuse existing gitAuthor`, async () => {
      httpMock.scope(gitlabApiHost).get('/api/v4/version').reply(200, {
        version: '13.3.6-ee',
      });
      expect(
        await gitlab.initPlatform({
          token: 'some-token',
          endpoint: undefined,
          gitAuthor: 'somebody',
        })
      ).toEqual({ endpoint: 'https://gitlab.com/api/v4/' });
    });
  });

  describe('getRepos', () => {
    it('should throw an error if it receives an error', async () => {
      httpMock
        .scope(gitlabApiHost)
        .get(
          '/api/v4/projects?membership=true&per_page=100&with_merge_requests_enabled=true&min_access_level=30&archived=false'
        )
        .replyWithError('getRepos error');
      await expect(gitlab.getRepos()).rejects.toThrow('getRepos error');
    });

    it('should return an array of repos', async () => {
      httpMock
        .scope(gitlabApiHost)
        .get(
          '/api/v4/projects?membership=true&per_page=100&with_merge_requests_enabled=true&min_access_level=30&archived=false'
        )
        .reply(200, [
          {
            path_with_namespace: 'a/b',
          },
          {
            path_with_namespace: 'c/d',
          },
          {
            path_with_namespace: 'c/f',
            mirror: true,
          },
        ]);
      const repos = await gitlab.getRepos();
      expect(repos).toEqual(['a/b', 'c/d']);
    });

    it('should return an array of repos including mirrors', async () => {
      httpMock
        .scope(gitlabApiHost)
        .get(
          '/api/v4/projects?membership=true&per_page=100&with_merge_requests_enabled=true&min_access_level=30&archived=false'
        )
        .reply(200, [
          {
            path_with_namespace: 'a/b',
          },
          {
            path_with_namespace: 'c/d',
          },
          {
            path_with_namespace: 'c/f',
            mirror: true,
          },
        ]);
      const repos = await gitlab.getRepos({ includeMirrors: true });
      expect(repos).toEqual(['a/b', 'c/d', 'c/f']);
    });

    it('should encode the requested topics into the URL', async () => {
      httpMock
        .scope(gitlabApiHost)
        .get(
          '/api/v4/projects?membership=true&per_page=100&with_merge_requests_enabled=true&min_access_level=30&archived=false&topic=one%2Ctwo'
        )
        .reply(200, [
          {
            path_with_namespace: 'a/b',
          },
          {
            path_with_namespace: 'c/d',
          },
        ]);
      const repos = await gitlab.getRepos({ topics: ['one', 'two'] });
      expect(repos).toEqual(['a/b', 'c/d']);
    });
  });

  async function initRepo(
    repoParams: RepoParams = {
      repository: 'some/repo',
    },
    repoResp: httpMock.Body | null = null,
    scope = httpMock.scope(gitlabApiHost)
  ): Promise<httpMock.Scope> {
    const repo = repoParams.repository;
    const justRepo = repo.split('/').slice(0, 2).join('/');
    scope.get(`/api/v4/projects/${encodeURIComponent(repo)}`).reply(
      200,
      repoResp ?? {
        default_branch: 'master',
        http_url_to_repo: `https://gitlab.com/${justRepo}.git`,
      }
    );
    await gitlab.initRepo(repoParams);
    return scope;
  }

  describe('initRepo', () => {
    const okReturn = { default_branch: 'master', url: 'https://some-url' };

    it(`should escape all forward slashes in project names`, async () => {
      httpMock
        .scope(gitlabApiHost)
        .get('/api/v4/projects/some%2Frepo%2Fproject')
        .reply(200, okReturn);
      expect(
        await gitlab.initRepo({
          repository: 'some/repo/project',
        })
      ).toEqual({
        defaultBranch: 'master',
        isFork: false,
        repoFingerprint: expect.any(String),
      });
    });

    it('should throw an error if receiving an error', async () => {
      httpMock
        .scope(gitlabApiHost)
        .get('/api/v4/projects/some%2Frepo')
        .replyWithError('always error');
      await expect(
        gitlab.initRepo({
          repository: 'some/repo',
        })
      ).rejects.toThrow('always error');
    });

    it('should throw an error if repository is archived', async () => {
      httpMock
        .scope(gitlabApiHost)
        .get('/api/v4/projects/some%2Frepo')
        .reply(200, { archived: true });
      await expect(
        gitlab.initRepo({
          repository: 'some/repo',
        })
      ).rejects.toThrow(REPOSITORY_ARCHIVED);
    });

    it('should throw an error if repository is a mirror', async () => {
      httpMock
        .scope(gitlabApiHost)
        .get('/api/v4/projects/some%2Frepo')
        .reply(200, { mirror: true });
      await expect(
        gitlab.initRepo({
          repository: 'some/repo',
        })
      ).rejects.toThrow(REPOSITORY_MIRRORED);
    });

    it('should not throw an error if repository is a mirror when includeMirrors option is set', async () => {
      httpMock
        .scope(gitlabApiHost)
        .get('/api/v4/projects/some%2Frepo')
        .reply(200, {
          default_branch: 'master',
          mirror: true,
        });
      expect(
        await gitlab.initRepo({
          repository: 'some/repo',
          includeMirrors: true,
        })
      ).toEqual({
        defaultBranch: 'master',
        isFork: false,
        repoFingerprint: expect.any(String),
      });
    });

    it('should throw an error if repository access is disabled', async () => {
      httpMock
        .scope(gitlabApiHost)
        .get('/api/v4/projects/some%2Frepo')
        .reply(200, { repository_access_level: 'disabled' });
      await expect(
        gitlab.initRepo({
          repository: 'some/repo',
        })
      ).rejects.toThrow(REPOSITORY_DISABLED);
    });

    it('should throw an error if MRs are disabled', async () => {
      httpMock
        .scope(gitlabApiHost)
        .get('/api/v4/projects/some%2Frepo')
        .reply(200, { merge_requests_access_level: 'disabled' });
      await expect(
        gitlab.initRepo({
          repository: 'some/repo',
        })
      ).rejects.toThrow(REPOSITORY_DISABLED);
    });

    it('should throw an error if repository has empty_repo property', async () => {
      httpMock
        .scope(gitlabApiHost)
        .get('/api/v4/projects/some%2Frepo')
        .reply(200, { empty_repo: true });
      await expect(
        gitlab.initRepo({
          repository: 'some/repo',
        })
      ).rejects.toThrow(REPOSITORY_EMPTY);
    });

    it('should throw an error if repository is empty', async () => {
      httpMock
        .scope(gitlabApiHost)
        .get('/api/v4/projects/some%2Frepo')
        .reply(200, { default_branch: null });
      await expect(
        gitlab.initRepo({
          repository: 'some/repo',
        })
      ).rejects.toThrow(REPOSITORY_EMPTY);
    });

    it('should fall back if http_url_to_repo is empty', async () => {
      httpMock
        .scope(gitlabApiHost)
        .get('/api/v4/projects/some%2Frepo%2Fproject')
        .reply(200, {
          default_branch: 'master',
          http_url_to_repo: null,
        });
      expect(
        await gitlab.initRepo({
          repository: 'some/repo/project',
        })
      ).toEqual({
        defaultBranch: 'master',
        isFork: false,
        repoFingerprint: expect.any(String),
      });
    });

    it('should use ssh_url_to_repo if gitUrl is set to ssh', async () => {
      httpMock
        .scope(gitlabApiHost)
        .get('/api/v4/projects/some%2Frepo%2Fproject')
        .reply(200, {
          default_branch: 'master',
          http_url_to_repo: `https://gitlab.com/some%2Frepo%2Fproject.git`,
          ssh_url_to_repo: `ssh://git@gitlab.com/some%2Frepo%2Fproject.git`,
        });
      await gitlab.initRepo({
        repository: 'some/repo/project',
        gitUrl: 'ssh',
      });

      expect(git.initRepo.mock.calls).toMatchSnapshot();
    });

    it('should throw if ssh_url_to_repo is not present but gitUrl is set to ssh', async () => {
      httpMock
        .scope(gitlabApiHost)
        .get('/api/v4/projects/some%2Frepo%2Fproject')
        .reply(200, {
          default_branch: 'master',
          http_url_to_repo: `https://gitlab.com/some%2Frepo%2Fproject.git`,
        });
      await expect(
        gitlab.initRepo({
          repository: 'some/repo/project',
          gitUrl: 'ssh',
        })
      ).rejects.toThrow(CONFIG_GIT_URL_UNAVAILABLE);
    });

    it('should fall back respecting when GITLAB_IGNORE_REPO_URL is set', async () => {
      process.env.GITLAB_IGNORE_REPO_URL = 'true';
      const selfHostedUrl = 'http://mycompany.com/gitlab';
      httpMock
        .scope(selfHostedUrl)
        .get('/api/v4/user')
        .reply(200, {
          email: 'a@b.com',
          name: 'Renovate Bot',
        })
        .get('/api/v4/version')
        .reply(200, {
          version: '13.8.0',
        });
      await gitlab.initPlatform({
        endpoint: `${selfHostedUrl}/api/v4`,
        token: 'mytoken',
      });
      httpMock
        .scope(selfHostedUrl)
        .get('/api/v4/projects/some%2Frepo%2Fproject')
        .reply(200, {
          default_branch: 'master',
          http_url_to_repo: `http://other.host.com/gitlab/some/repo/project.git`,
        });
      await gitlab.initRepo({
        repository: 'some/repo/project',
      });
      expect(git.initRepo.mock.calls).toMatchSnapshot();
    });
  });

  describe('getRepoForceRebase', () => {
    it('should return false', async () => {
      await initRepo(
        {
          repository: 'some/repo/project',
        },
        {
          default_branch: 'master',
          http_url_to_repo: null,
          merge_method: 'merge',
        }
      );
      expect(await gitlab.getRepoForceRebase()).toBeFalse();
    });

    it('should return true', async () => {
      await initRepo(
        {
          repository: 'some/repo/project',
        },
        {
          default_branch: 'master',
          http_url_to_repo: null,
          merge_method: 'ff',
        }
      );
      expect(await gitlab.getRepoForceRebase()).toBeTrue();
    });
  });

  describe('getBranchPr(branchName)', () => {
    it('should return null if no PR exists', async () => {
      const scope = await initRepo();
      scope
        .get(
          '/api/v4/projects/some%2Frepo/merge_requests?per_page=100&scope=created_by_me'
        )
        .reply(200, []);
      const pr = await gitlab.getBranchPr('some-branch');
      expect(pr).toBeNull();
    });

    it('should return the PR object', async () => {
      const scope = await initRepo();
      scope
        .get(
          '/api/v4/projects/some%2Frepo/merge_requests?per_page=100&scope=created_by_me'
        )
        .reply(200, [
          {
            iid: 91,
            title: 'some change',
            source_branch: 'some-branch',
            target_branch: 'master',
            state: 'opened',
          },
        ])
        .get(
          '/api/v4/projects/some%2Frepo/merge_requests/91?include_diverged_commits_count=1'
        )
        .reply(200, {
          iid: 91,
          title: 'some change',
          state: 'opened',
          additions: 1,
          deletions: 1,
          commits: 1,
          source_branch: 'some-branch',
          target_branch: 'master',
          base: {
            sha: '1234',
          },
        });
      const pr = await gitlab.getBranchPr('some-branch');
      expect(pr).toMatchSnapshot();
    });

    it('should strip draft prefix from title', async () => {
      const scope = await initRepo();
      scope
        .get(
          '/api/v4/projects/some%2Frepo/merge_requests?per_page=100&scope=created_by_me'
        )
        .reply(200, [
          {
            iid: 91,
            title: 'Draft: some change',
            source_branch: 'some-branch',
            target_branch: 'master',
            state: 'opened',
          },
        ])
        .get(
          '/api/v4/projects/some%2Frepo/merge_requests/91?include_diverged_commits_count=1'
        )
        .reply(200, {
          iid: 91,
          title: 'Draft: some change',
          state: 'opened',
          additions: 1,
          deletions: 1,
          commits: 1,
          source_branch: 'some-branch',
          target_branch: 'master',
          base: {
            sha: '1234',
          },
        });
      const pr = await gitlab.getBranchPr('some-branch');
      expect(pr).toMatchSnapshot();
    });

    it('should strip deprecated draft prefix from title', async () => {
      const scope = await initRepo();
      scope
        .get(
          '/api/v4/projects/some%2Frepo/merge_requests?per_page=100&scope=created_by_me'
        )
        .reply(200, [
          {
            iid: 91,
            title: 'WIP: some change',
            source_branch: 'some-branch',
            target_branch: 'master',
            state: 'opened',
          },
        ])
        .get(
          '/api/v4/projects/some%2Frepo/merge_requests/91?include_diverged_commits_count=1'
        )
        .reply(200, {
          iid: 91,
          title: 'WIP: some change',
          state: 'opened',
          additions: 1,
          deletions: 1,
          commits: 1,
          source_branch: 'some-branch',
          target_branch: 'master',
          base: {
            sha: '1234',
          },
        });
      const pr = await gitlab.getBranchPr('some-branch');
      expect(pr).toMatchSnapshot();
    });
  });

  describe('getBranchStatus(branchName, ignoreTests)', () => {
    it('returns pending if no results', async () => {
      const scope = await initRepo();
      scope
        .get(
          '/api/v4/projects/some%2Frepo/repository/commits/0d9c7726c3d628b7e28af234595cfd20febdbf8e/statuses'
        )
        .reply(200, [])
        .get(
          '/api/v4/projects/some%2Frepo/merge_requests?per_page=100&scope=created_by_me'
        )
        .reply(200, []);
      const res = await gitlab.getBranchStatus('somebranch', true);
      expect(res).toBe('yellow');
    });

    it('returns success if no results but head pipeline success', async () => {
      const scope = await initRepo();
      scope
        .get(
          '/api/v4/projects/some%2Frepo/repository/commits/0d9c7726c3d628b7e28af234595cfd20febdbf8e/statuses'
        )
        .reply(200, [])
        .get(
          '/api/v4/projects/some%2Frepo/merge_requests?per_page=100&scope=created_by_me'
        )
        .reply(200, [
          {
            iid: 91,
            title: 'some change',
            source_branch: 'some-branch',
            target_branch: 'master',
            state: 'opened',
          },
        ])
        .get(
          '/api/v4/projects/some%2Frepo/merge_requests/91?include_diverged_commits_count=1'
        )
        .reply(200, {
          iid: 91,
          title: 'some change',
          state: 'opened',
          additions: 1,
          deletions: 1,
          commits: 1,
          source_branch: 'some-branch',
          target_branch: 'master',
          base: {
            sha: '1234',
          },
          head_pipeline: {
            status: 'success',
          },
        });
      const res = await gitlab.getBranchStatus('some-branch', true);
      expect(res).toBe('green');
    });

    it('returns success if all are success', async () => {
      const scope = await initRepo();
      scope
        .get(
          '/api/v4/projects/some%2Frepo/repository/commits/0d9c7726c3d628b7e28af234595cfd20febdbf8e/statuses'
        )
        .reply(200, [
          { context: 'renovate/stability-days', status: 'success' },
          { context: 'renovate/other', status: 'success' },
        ])
        .get(
          '/api/v4/projects/some%2Frepo/merge_requests?per_page=100&scope=created_by_me'
        )
        .reply(200, []);
      const res = await gitlab.getBranchStatus('somebranch', true);
      expect(res).toBe('green');
    });

    it('returns pending if all are internal success', async () => {
      const scope = await initRepo();
      scope
        .get(
          '/api/v4/projects/some%2Frepo/repository/commits/0d9c7726c3d628b7e28af234595cfd20febdbf8e/statuses'
        )
        .reply(200, [
          { name: 'renovate/stability-days', status: 'success' },
          { name: 'renovate/other', status: 'success' },
        ])
        .get(
          '/api/v4/projects/some%2Frepo/merge_requests?per_page=100&scope=created_by_me'
        )
        .reply(200, []);
      const res = await gitlab.getBranchStatus('somebranch', false);
      expect(res).toBe('yellow');
    });

    it('returns success if optional jobs fail', async () => {
      const scope = await initRepo();
      scope
        .get(
          '/api/v4/projects/some%2Frepo/repository/commits/0d9c7726c3d628b7e28af234595cfd20febdbf8e/statuses'
        )
        .reply(200, [
          { status: 'success' },
          { status: 'failed', allow_failure: true },
        ])
        .get(
          '/api/v4/projects/some%2Frepo/merge_requests?per_page=100&scope=created_by_me'
        )
        .reply(200, []);
      const res = await gitlab.getBranchStatus('somebranch', true);
      expect(res).toBe('green');
    });

    it('returns success if all are optional', async () => {
      const scope = await initRepo();
      scope
        .get(
          '/api/v4/projects/some%2Frepo/repository/commits/0d9c7726c3d628b7e28af234595cfd20febdbf8e/statuses'
        )
        .reply(200, [{ status: 'failed', allow_failure: true }])
        .get(
          '/api/v4/projects/some%2Frepo/merge_requests?per_page=100&scope=created_by_me'
        )
        .reply(200, []);
      const res = await gitlab.getBranchStatus('somebranch', true);
      expect(res).toBe('green');
    });

    it('returns success if job is skipped', async () => {
      const scope = await initRepo();
      scope
        .get(
          '/api/v4/projects/some%2Frepo/repository/commits/0d9c7726c3d628b7e28af234595cfd20febdbf8e/statuses'
        )
        .reply(200, [{ status: 'success' }, { status: 'skipped' }])
        .get(
          '/api/v4/projects/some%2Frepo/merge_requests?per_page=100&scope=created_by_me'
        )
        .reply(200, []);
      const res = await gitlab.getBranchStatus('somebranch', true);
      expect(res).toBe('green');
    });

    it('returns yellow if there are no jobs expect skipped', async () => {
      const scope = await initRepo();
      scope
        .get(
          '/api/v4/projects/some%2Frepo/repository/commits/0d9c7726c3d628b7e28af234595cfd20febdbf8e/statuses'
        )
        .reply(200, [{ status: 'skipped' }])
        .get(
          '/api/v4/projects/some%2Frepo/merge_requests?per_page=100&scope=created_by_me'
        )
        .reply(200, []);
      const res = await gitlab.getBranchStatus('somebranch', true);
      expect(res).toBe('yellow');
    });

    it('returns failure if any mandatory jobs fails and one job is skipped', async () => {
      const scope = await initRepo();
      scope
        .get(
          '/api/v4/projects/some%2Frepo/repository/commits/0d9c7726c3d628b7e28af234595cfd20febdbf8e/statuses'
        )
        .reply(200, [{ status: 'skipped' }, { status: 'failed' }])
        .get(
          '/api/v4/projects/some%2Frepo/merge_requests?per_page=100&scope=created_by_me'
        )
        .reply(200, []);
      const res = await gitlab.getBranchStatus('somebranch', true);
      expect(res).toBe('red');
    });

    it('returns failure if any mandatory jobs fails', async () => {
      const scope = await initRepo();
      scope
        .get(
          '/api/v4/projects/some%2Frepo/repository/commits/0d9c7726c3d628b7e28af234595cfd20febdbf8e/statuses'
        )
        .reply(200, [
          { status: 'success' },
          { status: 'failed', allow_failure: true },
          { status: 'failed' },
        ])
        .get(
          '/api/v4/projects/some%2Frepo/merge_requests?per_page=100&scope=created_by_me'
        )
        .reply(200, []);
      const res = await gitlab.getBranchStatus('somebranch', true);
      expect(res).toBe('red');
    });

    it('maps custom statuses to yellow', async () => {
      const scope = await initRepo();
      scope
        .get(
          '/api/v4/projects/some%2Frepo/repository/commits/0d9c7726c3d628b7e28af234595cfd20febdbf8e/statuses'
        )
        .reply(200, [{ status: 'success' }, { status: 'foo' }])
        .get(
          '/api/v4/projects/some%2Frepo/merge_requests?per_page=100&scope=created_by_me'
        )
        .reply(200, []);
      const res = await gitlab.getBranchStatus('somebranch', true);
      expect(res).toBe('yellow');
    });

    it('throws repository-changed', async () => {
      expect.assertions(1);
      git.branchExists.mockReturnValue(false);
      await initRepo();
      await expect(gitlab.getBranchStatus('somebranch', true)).rejects.toThrow(
        REPOSITORY_CHANGED
      );
    });
  });

  describe('getBranchStatusCheck', () => {
    it('returns null if no results', async () => {
      const scope = await initRepo();
      scope
        .get(
          '/api/v4/projects/some%2Frepo/repository/commits/0d9c7726c3d628b7e28af234595cfd20febdbf8e/statuses'
        )
        .reply(200, []);
      const res = await gitlab.getBranchStatusCheck(
        'somebranch',
        'some-context'
      );
      expect(res).toBeNull();
    });

    it('returns null if no matching results', async () => {
      const scope = await initRepo();
      scope
        .get(
          '/api/v4/projects/some%2Frepo/repository/commits/0d9c7726c3d628b7e28af234595cfd20febdbf8e/statuses'
        )
        .reply(200, [{ name: 'context-1', status: 'pending' }]);
      const res = await gitlab.getBranchStatusCheck(
        'somebranch',
        'some-context'
      );
      expect(res).toBeNull();
    });

    it('returns status if name found', async () => {
      const scope = await initRepo();
      scope
        .get(
          '/api/v4/projects/some%2Frepo/repository/commits/0d9c7726c3d628b7e28af234595cfd20febdbf8e/statuses'
        )
        .reply(200, [
          { name: 'context-1', status: 'pending' },
          { name: 'some-context', status: 'success' },
          { name: 'context-3', status: 'failed' },
        ]);
      const res = await gitlab.getBranchStatusCheck(
        'somebranch',
        'some-context'
      );
      expect(res).toBe('green');
    });

    it('returns yellow if unknown status found', async () => {
      const scope = await initRepo();
      scope
        .get(
          '/api/v4/projects/some%2Frepo/repository/commits/0d9c7726c3d628b7e28af234595cfd20febdbf8e/statuses'
        )
        .reply(200, [
          { name: 'context-1', status: 'pending' },
          { name: 'some-context', status: 'something' },
          { name: 'context-3', status: 'failed' },
        ]);
      const res = await gitlab.getBranchStatusCheck(
        'somebranch',
        'some-context'
      );
      expect(res).toBe('yellow');
    });
  });

  describe('setBranchStatus', () => {
    const states: BranchStatus[] = ['green', 'yellow', 'red'];

    it.each(states)('sets branch status %s', async (state) => {
      const scope = await initRepo();
      scope
        .post(
          '/api/v4/projects/some%2Frepo/statuses/0d9c7726c3d628b7e28af234595cfd20febdbf8e'
        )
        .reply(200, {})
        .get(
          '/api/v4/projects/some%2Frepo/repository/commits/0d9c7726c3d628b7e28af234595cfd20febdbf8e/statuses'
        )
        .reply(200, []);

      await expect(
        gitlab.setBranchStatus({
          branchName: 'some-branch',
          context: 'some-context',
          description: 'some-description',
          state,
          url: 'some-url',
        })
      ).toResolve();
    });

    it('waits for 1000ms by default', async () => {
      const scope = await initRepo();
      scope
        .post(
          '/api/v4/projects/some%2Frepo/statuses/0d9c7726c3d628b7e28af234595cfd20febdbf8e'
        )
        .reply(200, {})
        .get(
          '/api/v4/projects/some%2Frepo/repository/commits/0d9c7726c3d628b7e28af234595cfd20febdbf8e/statuses'
        )
        .reply(200, []);

      await gitlab.setBranchStatus({
        branchName: 'some-branch',
        context: 'some-context',
        description: 'some-description',
        state: 'green',
        url: 'some-url',
      });

      expect(timers.setTimeout.mock.calls).toHaveLength(1);
      expect(timers.setTimeout.mock.calls[0][0]).toBe(1000);
    });

    it('waits for RENOVATE_X_GITLAB_BRANCH_STATUS_DELAY ms when set', async () => {
      const delay = 5000;
      process.env.RENOVATE_X_GITLAB_BRANCH_STATUS_DELAY = String(delay);

      const scope = await initRepo();
      scope
        .post(
          '/api/v4/projects/some%2Frepo/statuses/0d9c7726c3d628b7e28af234595cfd20febdbf8e'
        )
        .reply(200, {})
        .get(
          '/api/v4/projects/some%2Frepo/repository/commits/0d9c7726c3d628b7e28af234595cfd20febdbf8e/statuses'
        )
        .reply(200, []);

      await gitlab.setBranchStatus({
        branchName: 'some-branch',
        context: 'some-context',
        description: 'some-description',
        state: 'green',
        url: 'some-url',
      });

      expect(timers.setTimeout.mock.calls).toHaveLength(1);
      expect(timers.setTimeout.mock.calls[0][0]).toBe(delay);
    });
  });

  describe('findIssue()', () => {
    it('returns null if no issue', async () => {
      httpMock
        .scope(gitlabApiHost)
        .get(
          '/api/v4/projects/undefined/issues?per_page=100&scope=created_by_me&state=opened'
        )
        .reply(200, [
          {
            iid: 1,
            title: 'title-1',
          },
          {
            iid: 2,
            title: 'title-2',
          },
        ]);
      const res = await gitlab.findIssue('title-3');
      expect(res).toBeNull();
    });

    it('finds issue', async () => {
      httpMock
        .scope(gitlabApiHost)
        .get(
          '/api/v4/projects/undefined/issues?per_page=100&scope=created_by_me&state=opened'
        )
        .reply(200, [
          {
            iid: 1,
            title: 'title-1',
          },
          {
            iid: 2,
            title: 'title-2',
          },
        ])
        .get('/api/v4/projects/undefined/issues/2')
        .reply(200, { description: 'new-content' });
      const res = await gitlab.findIssue('title-2');
      expect(res).not.toBeNull();
    });
  });

  describe('ensureIssue()', () => {
    it('creates issue', async () => {
      httpMock
        .scope(gitlabApiHost)
        .get(
          '/api/v4/projects/undefined/issues?per_page=100&scope=created_by_me&state=opened'
        )
        .reply(200, [
          {
            iid: 1,
            title: 'title-1',
          },
          {
            iid: 2,
            title: 'title-2',
          },
        ])
        .post('/api/v4/projects/undefined/issues')
        .reply(200);
      const res = await gitlab.ensureIssue({
        title: 'new-title',
        body: 'new-content',
      });
      expect(res).toBe('created');
    });

    it('sets issue labels', async () => {
      httpMock
        .scope(gitlabApiHost)
        .get(
          '/api/v4/projects/undefined/issues?per_page=100&scope=created_by_me&state=opened'
        )
        .reply(200, [])
        .post('/api/v4/projects/undefined/issues')
        .reply(200);
      const res = await gitlab.ensureIssue({
        title: 'new-title',
        body: 'new-content',
        labels: ['Renovate', 'Maintenance'],
      });
      expect(res).toBe('created');
    });

    it('updates issue', async () => {
      httpMock
        .scope(gitlabApiHost)
        .get(
          '/api/v4/projects/undefined/issues?per_page=100&scope=created_by_me&state=opened'
        )
        .reply(200, [
          {
            iid: 1,
            title: 'title-1',
          },
          {
            iid: 2,
            title: 'title-2',
          },
        ])
        .get('/api/v4/projects/undefined/issues/2')
        .reply(200, { description: 'new-content' })
        .put('/api/v4/projects/undefined/issues/2')
        .reply(200);
      const res = await gitlab.ensureIssue({
        title: 'title-2',
        body: 'newer-content',
      });
      expect(res).toBe('updated');
    });

    it('updates issue with labels', async () => {
      httpMock
        .scope(gitlabApiHost)
        .get(
          '/api/v4/projects/undefined/issues?per_page=100&scope=created_by_me&state=opened'
        )
        .reply(200, [
          {
            iid: 1,
            title: 'title-1',
          },
          {
            iid: 2,
            title: 'title-2',
          },
        ])
        .get('/api/v4/projects/undefined/issues/2')
        .reply(200, { description: 'new-content' })
        .put('/api/v4/projects/undefined/issues/2')
        .reply(200);
      const res = await gitlab.ensureIssue({
        title: 'title-2',
        body: 'newer-content',
        labels: ['Renovate', 'Maintenance'],
      });
      expect(res).toBe('updated');
    });

    it('skips update if unchanged', async () => {
      httpMock
        .scope(gitlabApiHost)
        .get(
          '/api/v4/projects/undefined/issues?per_page=100&scope=created_by_me&state=opened'
        )
        .reply(200, [
          {
            iid: 1,
            title: 'title-1',
          },
          {
            iid: 2,
            title: 'title-2',
          },
        ])
        .get('/api/v4/projects/undefined/issues/2')
        .reply(200, { description: 'newer-content' });
      const res = await gitlab.ensureIssue({
        title: 'title-2',
        body: 'newer-content',
      });
      expect(res).toBeNull();
    });

    it('creates confidential issue', async () => {
      httpMock
        .scope(gitlabApiHost)
        .get(
          '/api/v4/projects/undefined/issues?per_page=100&scope=created_by_me&state=opened'
        )
        .reply(200, [
          {
            iid: 1,
            title: 'title-1',
          },
          {
            iid: 2,
            title: 'title-2',
          },
        ])
        .post('/api/v4/projects/undefined/issues')
        .reply(200);
      const res = await gitlab.ensureIssue({
        title: 'new-title',
        body: 'new-content',
        confidential: true,
      });
      expect(res).toBe('created');
    });

    it('updates confidential issue', async () => {
      httpMock
        .scope(gitlabApiHost)
        .get(
          '/api/v4/projects/undefined/issues?per_page=100&scope=created_by_me&state=opened'
        )
        .reply(200, [
          {
            iid: 1,
            title: 'title-1',
          },
          {
            iid: 2,
            title: 'title-2',
          },
        ])
        .get('/api/v4/projects/undefined/issues/2')
        .reply(200, { description: 'new-content' })
        .put('/api/v4/projects/undefined/issues/2')
        .reply(200);
      const res = await gitlab.ensureIssue({
        title: 'title-2',
        body: 'newer-content',
        labels: ['Renovate', 'Maintenance'],
        confidential: true,
      });
      expect(res).toBe('updated');
    });
  });

  describe('ensureIssueClosing()', () => {
    it('closes issue', async () => {
      httpMock
        .scope(gitlabApiHost)
        .get(
          '/api/v4/projects/undefined/issues?per_page=100&scope=created_by_me&state=opened'
        )
        .reply(200, [
          {
            iid: 1,
            title: 'title-1',
          },
          {
            iid: 2,
            title: 'title-2',
          },
        ])
        .put('/api/v4/projects/undefined/issues/2')
        .reply(200);
      await expect(gitlab.ensureIssueClosing('title-2')).toResolve();
    });
  });

  describe('addAssignees(issueNo, assignees)', () => {
    it('should add the given assignee to the issue', async () => {
      httpMock
        .scope(gitlabApiHost)
        .get('/api/v4/users?username=someuser')
        .reply(200, [{ id: 123 }])
        .put('/api/v4/projects/undefined/merge_requests/42?assignee_ids[]=123')
        .reply(200);
      await expect(gitlab.addAssignees(42, ['someuser'])).toResolve();
    });

    it('should add the given assignees to the issue', async () => {
      httpMock
        .scope(gitlabApiHost)
        .get('/api/v4/users?username=someuser')
        .reply(200, [{ id: 123 }])
        .get('/api/v4/users?username=someotheruser')
        .reply(200, [{ id: 124 }])
        .put(
          '/api/v4/projects/undefined/merge_requests/42?assignee_ids[]=123&assignee_ids[]=124'
        )
        .reply(200);
      await expect(
        gitlab.addAssignees(42, ['someuser', 'someotheruser'])
      ).toResolve();
    });

    it('should swallow error', async () => {
      httpMock
        .scope(gitlabApiHost)
        .get('/api/v4/users?username=someuser')
        .replyWithError('some error');
      await expect(
        gitlab.addAssignees(42, ['someuser', 'someotheruser'])
      ).toResolve();
    });
  });

  describe('addReviewers(iid, reviewers)', () => {
    describe('13.8.0', () => {
      it('should not be supported in too low version', async () => {
        await initFakePlatform('13.8.0');
        await gitlab.addReviewers(42, ['someuser', 'foo', 'someotheruser']);
        expect(logger.warn).toHaveBeenCalledWith(
          { version: '13.8.0' },
          'Adding reviewers is only available in GitLab 13.9 and onwards'
        );
      });
    });

    describe('13.9.0', () => {
      beforeEach(async () => {
        await initFakePlatform('13.9.0');
      });

      const existingReviewers = [
        { id: 1, username: 'foo' },
        { id: 2, username: 'bar' },
      ];

      it('should fail to get existing reviewers', async () => {
        const scope = httpMock
          .scope(gitlabApiHost)
          .get(
            '/api/v4/projects/undefined/merge_requests/42?include_diverged_commits_count=1'
          )
          .reply(404);

        await gitlab.addReviewers(42, ['someuser', 'foo', 'someotheruser']);
        expect(scope.isDone()).toBeTrue();
      });

      it('should fail to get user IDs', async () => {
        const scope = httpMock
          .scope(gitlabApiHost)
          .get(
            '/api/v4/projects/undefined/merge_requests/42?include_diverged_commits_count=1'
          )
          .reply(200, { reviewers: existingReviewers })
          .get('/api/v4/users?username=someuser')
          .reply(200, [{ id: 10 }])
          .get('/api/v4/users?username=someotheruser')
          .reply(404)
          .get('/api/v4/groups/someotheruser/members')
          .reply(404);

        await gitlab.addReviewers(42, ['someuser', 'foo', 'someotheruser']);
        expect(scope.isDone()).toBeTrue();
      });

      it('should add gitlab group members as reviewers to MR', async () => {
        const scope = httpMock
          .scope(gitlabApiHost)
          .get(
            '/api/v4/projects/undefined/merge_requests/42?include_diverged_commits_count=1'
          )
          .reply(200, { reviewers: existingReviewers })
          .get('/api/v4/users?username=someuser')
          .reply(200, [{ id: 10 }])
          .get('/api/v4/users?username=somegroup')
          .reply(404)
          .get('/api/v4/groups/somegroup/members')
          .reply(200, [{ id: 11 }, { id: 12 }])
          .put('/api/v4/projects/undefined/merge_requests/42', {
            reviewer_ids: [1, 2, 10, 11, 12],
          })
          .reply(200);

        await gitlab.addReviewers(42, ['someuser', 'foo', 'somegroup']);
        expect(scope.isDone()).toBeTrue();
      });

      it('should fail to add reviewers to the MR', async () => {
        const scope = httpMock
          .scope(gitlabApiHost)
          .get(
            '/api/v4/projects/undefined/merge_requests/42?include_diverged_commits_count=1'
          )
          .reply(200, { reviewers: existingReviewers })
          .get('/api/v4/users?username=someuser')
          .reply(200, [{ id: 10 }])
          .get('/api/v4/users?username=someotheruser')
          .reply(200, [{ id: 15 }])
          .put('/api/v4/projects/undefined/merge_requests/42', {
            reviewer_ids: [1, 2, 10, 15],
          })
          .reply(404);

        await gitlab.addReviewers(42, ['someuser', 'foo', 'someotheruser']);
        expect(scope.isDone()).toBeTrue();
      });

      it('should add the given reviewers to the MR', async () => {
        const scope = httpMock
          .scope(gitlabApiHost)
          .get(
            '/api/v4/projects/undefined/merge_requests/42?include_diverged_commits_count=1'
          )
          .reply(200, { reviewers: existingReviewers })
          .get('/api/v4/users?username=someuser')
          .reply(200, [{ id: 10 }])
          .get('/api/v4/users?username=someotheruser')
          .reply(200, [{ id: 15 }])
          .put('/api/v4/projects/undefined/merge_requests/42', {
            reviewer_ids: [1, 2, 10, 15],
          })
          .reply(200);

        await gitlab.addReviewers(42, ['someuser', 'foo', 'someotheruser']);
        expect(scope.isDone()).toBeTrue();
      });

      it('should only add reviewers if necessary', async () => {
        const scope = httpMock
          .scope(gitlabApiHost)
          .get(
            '/api/v4/projects/undefined/merge_requests/42?include_diverged_commits_count=1'
          )
          .reply(200, { reviewers: existingReviewers })
          .get('/api/v4/users?username=someuser')
          .reply(200, [{ id: 1 }])
          .get('/api/v4/users?username=someotheruser')
          .reply(200, [{ id: 2 }])
          .put('/api/v4/projects/undefined/merge_requests/42')
          .reply(200);

        await gitlab.addReviewers(42, ['someuser', 'foo', 'someotheruser']);
        expect(scope.isDone()).toBeTrue();
      });
    });
  });

  describe('ensureComment', () => {
    it('add comment if not found', async () => {
      const scope = await initRepo();
      scope
        .get('/api/v4/projects/some%2Frepo/merge_requests/42/notes')
        .reply(200, [])
        .post('/api/v4/projects/some%2Frepo/merge_requests/42/notes')
        .reply(200);
      await expect(
        gitlab.ensureComment({
          number: 42,
          topic: 'some-subject',
          content: 'some\ncontent',
        })
      ).toResolve();
    });

    it('add updates comment if necessary', async () => {
      const scope = await initRepo();
      scope
        .get('/api/v4/projects/some%2Frepo/merge_requests/42/notes')
        .reply(200, [{ id: 1234, body: '### some-subject\n\nblablabla' }])
        .put('/api/v4/projects/some%2Frepo/merge_requests/42/notes/1234')
        .reply(200);
      await expect(
        gitlab.ensureComment({
          number: 42,
          topic: 'some-subject',
          content: 'some\ncontent',
        })
      ).toResolve();
    });

    it('skips comment', async () => {
      const scope = await initRepo();
      scope
        .get('/api/v4/projects/some%2Frepo/merge_requests/42/notes')
        .reply(200, [{ id: 1234, body: '### some-subject\n\nsome\ncontent' }]);
      await expect(
        gitlab.ensureComment({
          number: 42,
          topic: 'some-subject',
          content: 'some\ncontent',
        })
      ).toResolve();
    });

    it('handles comment with no description', async () => {
      const scope = await initRepo();
      scope
        .get('/api/v4/projects/some%2Frepo/merge_requests/42/notes')
        .reply(200, [{ id: 1234, body: '!merge' }]);
      await expect(
        gitlab.ensureComment({
          number: 42,
          topic: null,
          content: '!merge',
        })
      ).toResolve();
    });
  });

  describe('ensureCommentRemoval', () => {
    it('deletes comment by topic if found', async () => {
      const scope = await initRepo();
      scope
        .get('/api/v4/projects/some%2Frepo/merge_requests/42/notes')
        .reply(200, [{ id: 1234, body: '### some-subject\n\nblablabla' }])
        .delete('/api/v4/projects/some%2Frepo/merge_requests/42/notes/1234')
        .reply(200);
      await expect(
        gitlab.ensureCommentRemoval({
          type: 'by-topic',
          number: 42,
          topic: 'some-subject',
        })
      ).toResolve();
    });

    it('deletes comment by content if found', async () => {
      const scope = await initRepo();
      scope
        .get('/api/v4/projects/some%2Frepo/merge_requests/42/notes')
        .reply(200, [{ id: 1234, body: 'some-body\n' }])
        .delete('/api/v4/projects/some%2Frepo/merge_requests/42/notes/1234')
        .reply(200);
      await expect(
        gitlab.ensureCommentRemoval({
          type: 'by-content',
          number: 42,
          content: 'some-body',
        })
      ).toResolve();
    });
  });

  describe('findPr(branchName, prTitle, state)', () => {
    it('returns true if no title and all state', async () => {
      httpMock
        .scope(gitlabApiHost)
        .get(
          '/api/v4/projects/undefined/merge_requests?per_page=100&scope=created_by_me'
        )
        .reply(200, [
          {
            iid: 1,
            source_branch: 'branch-a',
            title: 'branch a pr',
            state: 'opened',
          },
        ]);
      const res = await gitlab.findPr({
        branchName: 'branch-a',
      });
      expect(res).toBeDefined();
    });

    it('returns true if not open', async () => {
      httpMock
        .scope(gitlabApiHost)
        .get(
          '/api/v4/projects/undefined/merge_requests?per_page=100&scope=created_by_me'
        )
        .reply(200, [
          {
            iid: 1,
            source_branch: 'branch-a',
            title: 'branch a pr',
            state: 'merged',
          },
        ]);
      const res = await gitlab.findPr({
        branchName: 'branch-a',
        state: '!open',
      });
      expect(res).toBeDefined();
    });

    it('returns true if open and with title', async () => {
      httpMock
        .scope(gitlabApiHost)
        .get(
          '/api/v4/projects/undefined/merge_requests?per_page=100&scope=created_by_me'
        )
        .reply(200, [
          {
            iid: 1,
            source_branch: 'branch-a',
            title: 'branch a pr',
            state: 'opened',
          },
        ]);
      const res = await gitlab.findPr({
        branchName: 'branch-a',
        prTitle: 'branch a pr',
        state: 'open',
      });
      expect(res).toBeDefined();
    });

    it('returns true with title', async () => {
      httpMock
        .scope(gitlabApiHost)
        .get(
          '/api/v4/projects/undefined/merge_requests?per_page=100&scope=created_by_me'
        )
        .reply(200, [
          {
            iid: 1,
            source_branch: 'branch-a',
            title: 'branch a pr',
            state: 'opened',
          },
        ]);
      const res = await gitlab.findPr({
        branchName: 'branch-a',
        prTitle: 'branch a pr',
      });
      expect(res).toBeDefined();
    });

    it('returns true with draft prefix title', async () => {
      httpMock
        .scope(gitlabApiHost)
        .get(
          '/api/v4/projects/undefined/merge_requests?per_page=100&scope=created_by_me'
        )
        .reply(200, [
          {
            iid: 1,
            source_branch: 'branch-a',
            title: 'Draft: branch a pr',
            state: 'opened',
          },
        ]);
      const res = await gitlab.findPr({
        branchName: 'branch-a',
        prTitle: 'branch a pr',
      });
      expect(res).toBeDefined();
    });

    it('returns true with deprecated draft prefix title', async () => {
      httpMock
        .scope(gitlabApiHost)
        .get(
          '/api/v4/projects/undefined/merge_requests?per_page=100&scope=created_by_me'
        )
        .reply(200, [
          {
            iid: 1,
            source_branch: 'branch-a',
            title: 'WIP: branch a pr',
            state: 'opened',
          },
        ]);
      const res = await gitlab.findPr({
        branchName: 'branch-a',
        prTitle: 'branch a pr',
      });
      expect(res).toBeDefined();
    });
  });

  async function initPlatform(gitlabVersion: string) {
    httpMock
      .scope(gitlabApiHost)
      .get('/api/v4/user')
      .reply(200, {
        email: 'a@b.com',
        name: 'Renovate Bot',
      })
      .get('/api/v4/version')
      .reply(200, {
        version: gitlabVersion,
      });
    await gitlab.initPlatform({
      token: 'some-token',
      endpoint: undefined,
    });
  }

  describe('createPr(branchName, title, body)', () => {
    it('returns the PR', async () => {
      await initPlatform('13.3.6-ee');
      httpMock
        .scope(gitlabApiHost)
        .post('/api/v4/projects/undefined/merge_requests')
        .reply(200, {
          id: 1,
          iid: 12345,
          title: 'some title',
        });
      const pr = await gitlab.createPr({
        sourceBranch: 'some-branch',
        targetBranch: 'master',
        prTitle: 'some-title',
        prBody: 'the-body',
        labels: null,
      });
      expect(pr).toMatchSnapshot();
    });

    it('uses default branch', async () => {
      await initPlatform('13.3.6-ee');
      httpMock
        .scope(gitlabApiHost)
        .post('/api/v4/projects/undefined/merge_requests')
        .reply(200, {
          id: 1,
          iid: 12345,
          title: 'some title',
        });
      const pr = await gitlab.createPr({
        sourceBranch: 'some-branch',
        targetBranch: 'master',
        prTitle: 'some-title',
        prBody: 'the-body',
        labels: [],
      });
      expect(pr).toMatchSnapshot();
    });

    it('supports draftPR on < 13.2', async () => {
      await initPlatform('13.1.0-ee');
      httpMock
        .scope(gitlabApiHost)
        .post('/api/v4/projects/undefined/merge_requests')
        .reply(200, {
          id: 1,
          iid: 12345,
          title: 'WIP: some title',
        });
      const pr = await gitlab.createPr({
        sourceBranch: 'some-branch',
        targetBranch: 'master',
        prTitle: 'some-title',
        prBody: 'the-body',
        draftPR: true,
      });
      expect(pr).toMatchSnapshot();
    });

    it('supports draftPR on >= 13.2', async () => {
      await initPlatform('13.2.0-ee');
      httpMock
        .scope(gitlabApiHost)
        .post('/api/v4/projects/undefined/merge_requests')
        .reply(200, {
          id: 1,
          iid: 12345,
          title: 'Draft: some title',
        });
      const pr = await gitlab.createPr({
        sourceBranch: 'some-branch',
        targetBranch: 'master',
        prTitle: 'some-title',
        prBody: 'the-body',
        draftPR: true,
      });
      expect(pr).toMatchSnapshot();
    });

    it('auto-accepts the MR when requested', async () => {
      await initPlatform('13.3.6-ee');
      httpMock
        .scope(gitlabApiHost)
        .post('/api/v4/projects/undefined/merge_requests')
        .reply(200, {
          id: 1,
          iid: 12345,
          title: 'some title',
        })
        .get('/api/v4/projects/undefined/merge_requests/12345')
        .reply(200)
        .get('/api/v4/projects/undefined/merge_requests/12345')
        .reply(200, {
          merge_status: 'can_be_merged',
          pipeline: {
            id: 29626725,
            sha: '2be7ddb704c7b6b83732fdd5b9f09d5a397b5f8f',
            ref: 'patch-28',
            status: 'success',
          },
        })
        .put('/api/v4/projects/undefined/merge_requests/12345/merge')
        .reply(200);
      expect(
        await gitlab.createPr({
          sourceBranch: 'some-branch',
          targetBranch: 'master',
          prTitle: 'some-title',
          prBody: 'the-body',
          labels: [],
          platformOptions: {
            usePlatformAutomerge: true,
          },
        })
      ).toMatchInlineSnapshot(`
        {
          "id": 1,
          "iid": 12345,
          "number": 12345,
          "sourceBranch": "some-branch",
          "title": "some title",
        }
      `);
    });

    it('raises with squash enabled when repository squash option is default_on', async () => {
      await initPlatform('14.0.0');

      httpMock
        .scope(gitlabApiHost)
        .get('/api/v4/projects/some%2Frepo')
        .reply(200, {
          squash_option: 'default_on',
          default_branch: 'master',
          url: 'https://some-url',
        });
      await gitlab.initRepo({
        repository: 'some/repo',
      });
      httpMock
        .scope(gitlabApiHost)
        .post('/api/v4/projects/some%2Frepo/merge_requests')
        .reply(200, {
          id: 1,
          iid: 12345,
          title: 'some title',
        });
      const pr = await gitlab.createPr({
        sourceBranch: 'some-branch',
        targetBranch: 'master',
        prTitle: 'some-title',
        prBody: 'the-body',
        labels: null,
      });
      expect(pr).toMatchSnapshot();
    });

    it('raises with squash enabled when repository squash option is always', async () => {
      await initPlatform('14.0.0');

      httpMock
        .scope(gitlabApiHost)
        .get('/api/v4/projects/some%2Frepo')
        .reply(200, {
          squash_option: 'always',
          default_branch: 'master',
          url: 'https://some-url',
        });
      await gitlab.initRepo({
        repository: 'some/repo',
      });
      httpMock
        .scope(gitlabApiHost)
        .post('/api/v4/projects/some%2Frepo/merge_requests')
        .reply(200, {
          id: 1,
          iid: 12345,
          title: 'some title',
        });
      const pr = await gitlab.createPr({
        sourceBranch: 'some-branch',
        targetBranch: 'master',
        prTitle: 'some-title',
        prBody: 'the-body',
        labels: null,
      });
      expect(pr).toMatchSnapshot();
    });

    it('adds approval rule to ignore all approvals', async () => {
      await initPlatform('13.3.6-ee');
      httpMock
        .scope(gitlabApiHost)
        .post('/api/v4/projects/undefined/merge_requests')
        .reply(200, {
          id: 1,
          iid: 12345,
          title: 'some title',
        })
        .get('/api/v4/projects/undefined/merge_requests/12345')
        .reply(200)
        .get('/api/v4/projects/undefined/merge_requests/12345')
        .reply(200, {
          merge_status: 'can_be_merged',
          pipeline: {
            id: 29626725,
            sha: '2be7ddb704c7b6b83732fdd5b9f09d5a397b5f8f',
            ref: 'patch-28',
            status: 'success',
          },
        })
        .put('/api/v4/projects/undefined/merge_requests/12345/merge')
        .reply(200)
        .get('/api/v4/projects/undefined/merge_requests/12345/approval_rules')
        .reply(200, [])
        .post('/api/v4/projects/undefined/merge_requests/12345/approval_rules')
        .reply(200);
      expect(
        await gitlab.createPr({
          sourceBranch: 'some-branch',
          targetBranch: 'master',
          prTitle: 'some-title',
          prBody: 'the-body',
          labels: [],
          platformOptions: {
            usePlatformAutomerge: true,
            gitLabIgnoreApprovals: true,
          },
        })
      ).toMatchInlineSnapshot(`
        {
          "id": 1,
          "iid": 12345,
          "number": 12345,
          "sourceBranch": "some-branch",
          "title": "some title",
        }
      `);
    });

    it('will modify a rule of type any_approvers, if such a rule exists', async () => {
      await initPlatform('13.3.6-ee');
      httpMock
        .scope(gitlabApiHost)
        .post('/api/v4/projects/undefined/merge_requests')
        .reply(200, {
          id: 1,
          iid: 12345,
          title: 'some title',
        })
        .get('/api/v4/projects/undefined/merge_requests/12345')
        .reply(200)
        .get('/api/v4/projects/undefined/merge_requests/12345')
        .reply(200, {
          merge_status: 'can_be_merged',
          pipeline: {
            id: 29626725,
            sha: '2be7ddb704c7b6b83732fdd5b9f09d5a397b5f8f',
            ref: 'patch-28',
            status: 'success',
          },
        })
        .put('/api/v4/projects/undefined/merge_requests/12345/merge')
        .reply(200)
        .get('/api/v4/projects/undefined/merge_requests/12345/approval_rules')
        .reply(200, [
          {
            name: 'AnyApproverRule',
            rule_type: 'any_approver',
            id: 50005,
          },
        ])
        .put(
          '/api/v4/projects/undefined/merge_requests/12345/approval_rules/50005'
        )
        .reply(200);
      expect(
        await gitlab.createPr({
          sourceBranch: 'some-branch',
          targetBranch: 'master',
          prTitle: 'some-title',
          prBody: 'the-body',
          labels: [],
          platformOptions: {
            usePlatformAutomerge: true,
            gitLabIgnoreApprovals: true,
          },
        })
      ).toStrictEqual({
        id: 1,
        iid: 12345,
        number: 12345,
        sourceBranch: 'some-branch',
        title: 'some title',
      });
    });

    it('will remove rules of type regular, if such rules exist', async () => {
      await initPlatform('13.3.6-ee');
      httpMock
        .scope(gitlabApiHost)
        .post('/api/v4/projects/undefined/merge_requests')
        .reply(200, {
          id: 1,
          iid: 12345,
          title: 'some title',
        })
        .get('/api/v4/projects/undefined/merge_requests/12345')
        .reply(200)
        .get('/api/v4/projects/undefined/merge_requests/12345')
        .reply(200, {
          merge_status: 'can_be_merged',
          pipeline: {
            id: 29626725,
            sha: '2be7ddb704c7b6b83732fdd5b9f09d5a397b5f8f',
            ref: 'patch-28',
            status: 'success',
          },
        })
        .put('/api/v4/projects/undefined/merge_requests/12345/merge')
        .reply(200)
        .get('/api/v4/projects/undefined/merge_requests/12345/approval_rules')
        .reply(200, [
          {
            name: 'RegularApproverRule',
            rule_type: 'regular',
            id: 50006,
          },
          {
            name: 'AnotherRegularApproverRule',
            rule_type: 'regular',
            id: 50007,
          },
        ])
        .delete(
          '/api/v4/projects/undefined/merge_requests/12345/approval_rules/50006'
        )
        .reply(200)
        .delete(
          '/api/v4/projects/undefined/merge_requests/12345/approval_rules/50007'
        )
        .reply(200)
        .post('/api/v4/projects/undefined/merge_requests/12345/approval_rules')
        .reply(200);
      expect(
        await gitlab.createPr({
          sourceBranch: 'some-branch',
          targetBranch: 'master',
          prTitle: 'some-title',
          prBody: 'the-body',
          labels: [],
          platformOptions: {
            usePlatformAutomerge: true,
            gitLabIgnoreApprovals: true,
          },
        })
      ).toStrictEqual({
        id: 1,
        iid: 12345,
        number: 12345,
        sourceBranch: 'some-branch',
        title: 'some title',
      });
    });

    it('does not try to create already existing approval rule', async () => {
      await initPlatform('13.3.6-ee');
      httpMock
        .scope(gitlabApiHost)
        .post('/api/v4/projects/undefined/merge_requests')
        .reply(200, {
          id: 1,
          iid: 12345,
          title: 'some title',
        })
        .get('/api/v4/projects/undefined/merge_requests/12345')
        .reply(200)
        .get('/api/v4/projects/undefined/merge_requests/12345')
        .reply(200, {
          merge_status: 'can_be_merged',
          pipeline: {
            id: 29626725,
            sha: '2be7ddb704c7b6b83732fdd5b9f09d5a397b5f8f',
            ref: 'patch-28',
            status: 'success',
          },
        })
        .put('/api/v4/projects/undefined/merge_requests/12345/merge')
        .reply(200)
        .get('/api/v4/projects/undefined/merge_requests/12345/approval_rules')
        .reply(200, [
          { name: 'renovateIgnoreApprovals', approvals_required: 0 },
        ]);
      expect(
        await gitlab.createPr({
          sourceBranch: 'some-branch',
          targetBranch: 'master',
          prTitle: 'some-title',
          prBody: 'the-body',
          labels: [],
          platformOptions: {
            usePlatformAutomerge: true,
            gitLabIgnoreApprovals: true,
          },
        })
      ).toMatchInlineSnapshot(`
        {
          "id": 1,
          "iid": 12345,
          "number": 12345,
          "sourceBranch": "some-branch",
          "title": "some title",
        }
      `);
    });

    it('silently ignores approval rules adding errors', async () => {
      await initPlatform('13.3.6-ee');
      httpMock
        .scope(gitlabApiHost)
        .post('/api/v4/projects/undefined/merge_requests')
        .reply(200, {
          id: 1,
          iid: 12345,
          title: 'some title',
        })
        .get('/api/v4/projects/undefined/merge_requests/12345')
        .reply(200)
        .get('/api/v4/projects/undefined/merge_requests/12345')
        .reply(200, {
          merge_status: 'can_be_merged',
          pipeline: {
            id: 29626725,
            sha: '2be7ddb704c7b6b83732fdd5b9f09d5a397b5f8f',
            ref: 'patch-28',
            status: 'success',
          },
        })
        .put('/api/v4/projects/undefined/merge_requests/12345/merge')
        .reply(200)
        .get('/api/v4/projects/undefined/merge_requests/12345/approval_rules')
        .reply(200, [])
        .post('/api/v4/projects/undefined/merge_requests/12345/approval_rules')
        .replyWithError('Unknown');
      expect(
        await gitlab.createPr({
          sourceBranch: 'some-branch',
          targetBranch: 'master',
          prTitle: 'some-title',
          prBody: 'the-body',
          labels: [],
          platformOptions: {
            usePlatformAutomerge: true,
            gitLabIgnoreApprovals: true,
          },
        })
      ).toMatchInlineSnapshot(`
        {
          "id": 1,
          "iid": 12345,
          "number": 12345,
          "sourceBranch": "some-branch",
          "title": "some title",
        }
      `);
    });

    it('auto-approves when enabled', async () => {
      await initPlatform('13.3.6-ee');
      httpMock
        .scope(gitlabApiHost)
        .post('/api/v4/projects/undefined/merge_requests')
        .reply(200, {
          id: 1,
          iid: 12345,
          title: 'some title',
        })
        .post('/api/v4/projects/undefined/merge_requests/12345/approve')
        .reply(200);
      expect(
        await gitlab.createPr({
          sourceBranch: 'some-branch',
          targetBranch: 'master',
          prTitle: 'some-title',
          prBody: 'the-body',
          labels: [],
          platformOptions: {
            autoApprove: true,
          },
        })
      ).toStrictEqual({
        id: 1,
        iid: 12345,
        number: 12345,
        sourceBranch: 'some-branch',
        title: 'some title',
      });
    });

    it('should swallow an error on auto-approve', async () => {
      await initPlatform('13.3.6-ee');
      httpMock
        .scope(gitlabApiHost)
        .post('/api/v4/projects/undefined/merge_requests')
        .reply(200, {
          id: 1,
          iid: 12345,
          title: 'some title',
        })
        .post('/api/v4/projects/undefined/merge_requests/12345/approve')
        .replyWithError('some error');
      await expect(
        gitlab.createPr({
          sourceBranch: 'some-branch',
          targetBranch: 'master',
          prTitle: 'some-title',
          prBody: 'the-body',
          labels: [],
          platformOptions: {
            autoApprove: true,
          },
        })
      ).toResolve();
    });
  });

  describe('getPr(prNo)', () => {
    it('returns the PR', async () => {
      httpMock
        .scope(gitlabApiHost)
        .get(
          '/api/v4/projects/undefined/merge_requests/12345?include_diverged_commits_count=1'
        )
        .reply(200, {
          id: 1,
          iid: 12345,
          title: 'do something',
          description: 'a merge request',
          state: 'merged',
          merge_status: 'cannot_be_merged',
          diverged_commits_count: 5,
          source_branch: 'some-branch',
          target_branch: 'master',
          assignees: [],
        });
      const pr = await gitlab.getPr(12345);
      expect(pr).toMatchSnapshot();
      expect(pr?.hasAssignees).toBeFalse();
    });

    it('removes draft prefix from returned title', async () => {
      httpMock
        .scope(gitlabApiHost)
        .get(
          '/api/v4/projects/undefined/merge_requests/12345?include_diverged_commits_count=1'
        )
        .reply(200, {
          id: 1,
          iid: 12345,
          title: 'Draft: do something',
          description: 'a merge request',
          state: 'merged',
          merge_status: 'cannot_be_merged',
          diverged_commits_count: 5,
          source_branch: 'some-branch',
          target_branch: 'master',
          assignees: [],
        });
      const pr = await gitlab.getPr(12345);
      expect(pr).toMatchSnapshot();
      expect(pr?.title).toBe('do something');
    });

    it('removes deprecated draft prefix from returned title', async () => {
      httpMock
        .scope(gitlabApiHost)
        .get(
          '/api/v4/projects/undefined/merge_requests/12345?include_diverged_commits_count=1'
        )
        .reply(200, {
          id: 1,
          iid: 12345,
          title: 'WIP: do something',
          description: 'a merge request',
          state: 'merged',
          merge_status: 'cannot_be_merged',
          diverged_commits_count: 5,
          source_branch: 'some-branch',
          target_branch: 'master',
          assignees: [],
        });
      const pr = await gitlab.getPr(12345);
      expect(pr).toMatchSnapshot();
      expect(pr?.title).toBe('do something');
    });

    it('returns the mergeable PR', async () => {
      const scope = await initRepo();
      scope
        .get(
          '/api/v4/projects/some%2Frepo/merge_requests/12345?include_diverged_commits_count=1'
        )
        .reply(200, {
          id: 1,
          iid: 12345,
          title: 'do something',
          description: 'a merge request',
          state: 'open',
          diverged_commits_count: 5,
          source_branch: 'some-branch',
          target_branch: 'master',
          assignee: {
            id: 1,
          },
        });
      const pr = await gitlab.getPr(12345);
      expect(pr).toMatchSnapshot();
      expect(pr?.hasAssignees).toBeTrue();
    });

    it('returns the PR with nonexisting branch', async () => {
      httpMock
        .scope(gitlabApiHost)
        .get(
          '/api/v4/projects/undefined/merge_requests/12345?include_diverged_commits_count=1'
        )
        .reply(200, {
          id: 1,
          iid: 12345,
          title: 'do something',
          description: 'a merge request',
          state: 'open',
          merge_status: 'cannot_be_merged',
          diverged_commits_count: 2,
          source_branch: 'some-branch',
          target_branch: 'master',
          assignees: [
            {
              id: 1,
            },
          ],
        });
      const pr = await gitlab.getPr(12345);
      expect(pr).toMatchSnapshot();
      expect(pr?.hasAssignees).toBeTrue();
    });

    it('returns the PR with reviewers', async () => {
      httpMock
        .scope(gitlabApiHost)
        .get(
          '/api/v4/projects/undefined/merge_requests/12345?include_diverged_commits_count=1'
        )
        .reply(200, {
          id: 1,
          iid: 12345,
          title: 'do something',
          description: 'a merge request',
          state: 'merged',
          merge_status: 'cannot_be_merged',
          diverged_commits_count: 5,
          source_branch: 'some-branch',
          target_branch: 'master',
          assignees: [],
          reviewers: [
            { id: 1, username: 'foo' },
            { id: 2, username: 'bar' },
          ],
        });
      const pr = await gitlab.getPr(12345);
      expect(pr).toEqual({
        bodyStruct: {
          hash: '23f41dbec0785a6c77457dd6ebf99ae5970c5fffc9f7a8ad7f66c1b8eeba5b90',
        },
        hasAssignees: false,
        headPipelineStatus: undefined,
        labels: undefined,
        number: 12345,
        reviewers: ['foo', 'bar'],
        sha: undefined,
        sourceBranch: 'some-branch',
        state: 'merged',
        targetBranch: 'master',
        title: 'do something',
      });
    });
  });

  describe('updatePr(prNo, title, body)', () => {
    it('updates the PR', async () => {
      await initPlatform('13.3.6-ee');
      httpMock
        .scope(gitlabApiHost)
        .get(
          '/api/v4/projects/undefined/merge_requests?per_page=100&scope=created_by_me'
        )
        .reply(200, [
          {
            iid: 1,
            source_branch: 'branch-a',
            title: 'branch a pr',
            state: 'open',
          },
        ])
        .put('/api/v4/projects/undefined/merge_requests/1')
        .reply(200);
      await expect(
        gitlab.updatePr({ number: 1, prTitle: 'title', prBody: 'body' })
      ).toResolve();
    });

    it('retains draft status when draft uses current prefix', async () => {
      await initPlatform('13.3.6-ee');
      httpMock
        .scope(gitlabApiHost)
        .get(
          '/api/v4/projects/undefined/merge_requests?per_page=100&scope=created_by_me'
        )
        .reply(200, [
          {
            iid: 1,
            source_branch: 'branch-a',
            title: 'Draft: foo',
            state: 'open',
          },
        ])
        .put('/api/v4/projects/undefined/merge_requests/1')
        .reply(200);
      await expect(
        gitlab.updatePr({ number: 1, prTitle: 'title', prBody: 'body' })
      ).toResolve();
    });

    it('retains draft status when draft uses deprecated prefix', async () => {
      await initPlatform('13.3.6-ee');
      httpMock
        .scope(gitlabApiHost)
        .get(
          '/api/v4/projects/undefined/merge_requests?per_page=100&scope=created_by_me'
        )
        .reply(200, [
          {
            iid: 1,
            source_branch: 'branch-a',
            title: 'WIP: foo',
            state: 'open',
          },
        ])
        .put('/api/v4/projects/undefined/merge_requests/1')
        .reply(200);
      await expect(
        gitlab.updatePr({ number: 1, prTitle: 'title', prBody: 'body' })
      ).toResolve();
    });

    it('updates target branch of the PR', async () => {
      await initPlatform('13.3.6-ee');
      httpMock
        .scope(gitlabApiHost)
        .get(
          '/api/v4/projects/undefined/merge_requests?per_page=100&scope=created_by_me'
        )
        .reply(200, [
          {
            iid: 1,
            source_branch: 'branch-a',
            title: 'branch a pr',
            state: 'open',
            target_branch: 'branch-b',
          },
        ])
        .put('/api/v4/projects/undefined/merge_requests/1')
        .reply(200);
      await expect(
        gitlab.updatePr({
          number: 1,
          prTitle: 'title',
          prBody: 'body',
          state: 'closed',
          targetBranch: 'branch-b',
        })
      ).toResolve();
    });

    it('auto-approves when enabled', async () => {
      await initPlatform('13.3.6-ee');
      httpMock
        .scope(gitlabApiHost)
        .get(
          '/api/v4/projects/undefined/merge_requests?per_page=100&scope=created_by_me'
        )
        .reply(200, [
          {
            iid: 1,
            source_branch: 'branch-a',
            title: 'branch a pr',
            state: 'open',
          },
        ])
        .put('/api/v4/projects/undefined/merge_requests/1')
        .reply(200)
        .post('/api/v4/projects/undefined/merge_requests/1/approve')
        .reply(200);
      await expect(
        gitlab.updatePr({
          number: 1,
          prTitle: 'title',
          prBody: 'body',
          platformOptions: {
            autoApprove: true,
          },
        })
      ).toResolve();
    });

    it('closes the PR', async () => {
      await initPlatform('13.3.6-ee');
      httpMock
        .scope(gitlabApiHost)
        .get(
          '/api/v4/projects/undefined/merge_requests?per_page=100&scope=created_by_me'
        )
        .reply(200, [
          {
            iid: 1,
            source_branch: 'branch-a',
            title: 'branch a pr',
            state: 'open',
          },
        ])
        .put('/api/v4/projects/undefined/merge_requests/1')
        .reply(200);
      await expect(
        gitlab.updatePr({
          number: 1,
          prTitle: 'title',
          prBody: 'body',
          state: 'closed',
        })
      ).toResolve();
    });
  });

  describe('mergePr(pr)', () => {
    it('merges the PR', async () => {
      httpMock
        .scope(gitlabApiHost)
        .put('/api/v4/projects/undefined/merge_requests/1/merge')
        .reply(200);
      expect(
        await gitlab.mergePr({
          id: 1,
        })
      ).toBeTrue();
    });
  });

  const prBody = `https://github.com/foo/bar/issues/5 plus also [a link](https://github.com/foo/bar/issues/5

  Pull Requests are the best, here are some PRs.

  ## Open

These updates have all been created already. Click a checkbox below to force a retry/rebase of any.

 - [ ] <!-- rebase-branch=renovate/major-got-packages -->[build(deps): update got packages (major)](../pull/2433) (\`gh-got\`, \`gl-got\`, \`got\`)
`;

  describe('massageMarkdown(input)', () => {
    it('strips invalid unicode null characters', () => {
      expect(
        gitlab.massageMarkdown("The source contains 'Ruby\u0000' at: 2.7.6.219")
      ).toBe("The source contains 'Ruby' at: 2.7.6.219");
    });

    it('replaces PR with MR including pluralization', () => {
      expect(
        gitlab.massageMarkdown(
          'A Pull Request is a PR, multiple Pull Requests are PRs.'
        )
      ).toBe('A Merge Request is a MR, multiple Merge Requests are MRs.');
    });

    it('avoids false positives when replacing PR with MR', () => {
      const nothingToReplace = 'PROCESSING APPROPRIATE SUPPRESS NOPR';
      expect(gitlab.massageMarkdown(nothingToReplace)).toBe(nothingToReplace);
    });

    it('returns updated pr body', async () => {
<<<<<<< HEAD
      vi.doMock('../utils/pr-body');
=======
      jest.doMock('../utils/pr-body');
>>>>>>> 84a97a62
      const { smartTruncate } = await import('../utils/pr-body');

      await initFakePlatform('13.4.0');
      expect(gitlab.massageMarkdown(prBody)).toMatchSnapshot();
      expect(smartTruncate).not.toHaveBeenCalled();
    });

    it('truncates description if too low API version', async () => {
<<<<<<< HEAD
      vi.doMock('../utils/pr-body');
=======
      jest.doMock('../utils/pr-body');
>>>>>>> 84a97a62
      const { smartTruncate } = await import('../utils/pr-body');

      await initFakePlatform('13.3.0');
      gitlab.massageMarkdown(prBody);
      expect(smartTruncate).toHaveBeenCalledTimes(1);
      expect(smartTruncate).toHaveBeenCalledWith(expect.any(String), 25000);
    });

    it('truncates description for API version gt 13.4', async () => {
<<<<<<< HEAD
      vi.doMock('../utils/pr-body');
=======
      jest.doMock('../utils/pr-body');
>>>>>>> 84a97a62
      const { smartTruncate } = await import('../utils/pr-body');

      await initFakePlatform('13.4.1');
      gitlab.massageMarkdown(prBody);
      expect(smartTruncate).toHaveBeenCalledTimes(1);
      expect(smartTruncate).toHaveBeenCalledWith(expect.any(String), 1000000);
    });
  });

  describe('deleteLabel(issueNo, label)', () => {
    it('should delete the label', async () => {
      httpMock
        .scope(gitlabApiHost)
        .get(
          '/api/v4/projects/undefined/merge_requests/42?include_diverged_commits_count=1'
        )
        .reply(200, {
          id: 1,
          iid: 12345,
          title: 'some change',
          description: 'a merge request',
          state: 'merged',
          merge_status: 'cannot_be_merged',
          diverged_commits_count: 5,
          source_branch: 'some-branch',
          labels: ['foo', 'renovate', 'rebase'],
        })
        .put('/api/v4/projects/undefined/merge_requests/42')
        .reply(200);
      await expect(gitlab.deleteLabel(42, 'rebase')).toResolve();
    });
  });

  describe('getJsonFile()', () => {
    it('returns file content', async () => {
      const data = { foo: 'bar' };
      const scope = await initRepo();
      scope
        .get(
          '/api/v4/projects/some%2Frepo/repository/files/dir%2Ffile.json?ref=HEAD'
        )
        .reply(200, {
          content: toBase64(JSON.stringify(data)),
        });
      const res = await gitlab.getJsonFile('dir/file.json');
      expect(res).toEqual(data);
    });

    it('returns file content in json5 format', async () => {
      const json5Data = `
        {
          // json5 comment
          foo: 'bar'
        }
        `;
      const scope = await initRepo();
      scope
        .get(
          '/api/v4/projects/some%2Frepo/repository/files/dir%2Ffile.json5?ref=HEAD'
        )
        .reply(200, {
          content: toBase64(json5Data),
        });
      const res = await gitlab.getJsonFile('dir/file.json5');
      expect(res).toEqual({ foo: 'bar' });
    });

    it('returns file content from given repo', async () => {
      const data = { foo: 'bar' };
      const scope = await initRepo();
      scope
        .get(
          '/api/v4/projects/different%2Frepo/repository/files/dir%2Ffile.json?ref=HEAD'
        )
        .reply(200, {
          content: toBase64(JSON.stringify(data)),
        });
      const res = await gitlab.getJsonFile('dir/file.json', 'different%2Frepo');
      expect(res).toEqual(data);
    });

    it('returns file content from branch or tag', async () => {
      const data = { foo: 'bar' };
      const scope = await initRepo();
      scope
        .get(
          '/api/v4/projects/some%2Frepo/repository/files/dir%2Ffile.json?ref=dev'
        )
        .reply(200, {
          content: toBase64(JSON.stringify(data)),
        });
      const res = await gitlab.getJsonFile(
        'dir/file.json',
        'some%2Frepo',
        'dev'
      );
      expect(res).toEqual(data);
    });

    it('throws on malformed JSON', async () => {
      const scope = await initRepo();
      scope
        .get(
          '/api/v4/projects/some%2Frepo/repository/files/dir%2Ffile.json?ref=HEAD'
        )
        .reply(200, {
          content: toBase64('!@#'),
        });
      await expect(gitlab.getJsonFile('dir/file.json')).rejects.toThrow();
    });

    it('throws on errors', async () => {
      const scope = await initRepo();
      scope
        .get(
          '/api/v4/projects/some%2Frepo/repository/files/dir%2Ffile.json?ref=HEAD'
        )
        .replyWithError('some error');
      await expect(gitlab.getJsonFile('dir/file.json')).rejects.toThrow();
    });
  });

  describe('filterUnavailableUsers(users)', () => {
    it('filters users that are busy', async () => {
      httpMock
        .scope(gitlabApiHost)
        .get('/api/v4/users/maria/status')
        .reply(200, {
          availability: 'busy',
        })
        .get('/api/v4/users/john/status')
        .reply(200, {
          availability: 'not_set',
        });
      const filteredUsers = await gitlab.filterUnavailableUsers?.([
        'maria',
        'john',
      ]);
      expect(filteredUsers).toEqual(['john']);
    });

    it('keeps users with missing availability', async () => {
      httpMock
        .scope(gitlabApiHost)
        .get('/api/v4/users/maria/status')
        .reply(200, {});
      const filteredUsers = await gitlab.filterUnavailableUsers?.(['maria']);
      expect(filteredUsers).toEqual(['maria']);
    });

    it('keeps users with failing requests', async () => {
      httpMock
        .scope(gitlabApiHost)
        .get('/api/v4/users/maria/status')
        .reply(404);
      const filteredUsers = await gitlab.filterUnavailableUsers?.(['maria']);
      expect(filteredUsers).toEqual(['maria']);
    });
  });
});<|MERGE_RESOLUTION|>--- conflicted
+++ resolved
@@ -1,6 +1,6 @@
 // TODO fix mocks
 import type * as _timers from 'timers/promises';
-import { mockDeep } from 'jest-mock-extended';
+import { mockDeep } from 'vitest-mock-extended';
 import type { Platform, RepoParams } from '..';
 import * as httpMock from '../../../../test/http-mock';
 import { mocked } from '../../../../test/util';
@@ -18,15 +18,9 @@
 import type * as _hostRules from '../../../util/host-rules';
 import { toBase64 } from '../../../util/string';
 
-<<<<<<< HEAD
-vi.mock('../../../util/host-rules');
+vi.mock('../../../util/host-rules', () => mockDeep());
+vi.mock('../../../util/git');
 vi.mock('timers/promises');
-vi.mock('../../../util/git');
-=======
-jest.mock('../../../util/host-rules', () => mockDeep());
-jest.mock('../../../util/git');
-jest.mock('timers/promises');
->>>>>>> 84a97a62
 
 const gitlabApiHost = 'https://gitlab.com';
 
@@ -34,26 +28,17 @@
   let gitlab: Platform;
   let hostRules: jest.Mocked<typeof _hostRules>;
   let git: jest.Mocked<typeof _git>;
-  let logger: jest.Mocked<typeof _logger>;
+  let logger: jest.MockedObject<typeof _logger>;
   let timers: jest.Mocked<typeof _timers>;
 
   beforeEach(async () => {
     // reset module
     jest.resetModules();
-<<<<<<< HEAD
     gitlab = await import('.');
-    logger = (await import('../../../logger')).logger as never;
+    logger = (await vi.importMock<any>('../../../logger')).logger;
     timers = await vi.importMock('timers/promises');
     hostRules = await vi.importMock('../../../util/host-rules');
     git = await vi.importMock('../../../util/git');
-=======
-
-    gitlab = await import('.');
-    logger = mocked(await import('../../../logger')).logger;
-    timers = jest.requireMock('timers/promises');
-    hostRules = jest.requireMock('../../../util/host-rules');
-    git = jest.requireMock('../../../util/git');
->>>>>>> 84a97a62
     git.branchExists.mockReturnValue(true);
     git.isBranchBehindBase.mockResolvedValue(true);
     git.getBranchCommit.mockReturnValue(
@@ -2511,11 +2496,7 @@
     });
 
     it('returns updated pr body', async () => {
-<<<<<<< HEAD
       vi.doMock('../utils/pr-body');
-=======
-      jest.doMock('../utils/pr-body');
->>>>>>> 84a97a62
       const { smartTruncate } = await import('../utils/pr-body');
 
       await initFakePlatform('13.4.0');
@@ -2524,11 +2505,7 @@
     });
 
     it('truncates description if too low API version', async () => {
-<<<<<<< HEAD
       vi.doMock('../utils/pr-body');
-=======
-      jest.doMock('../utils/pr-body');
->>>>>>> 84a97a62
       const { smartTruncate } = await import('../utils/pr-body');
 
       await initFakePlatform('13.3.0');
@@ -2538,11 +2515,7 @@
     });
 
     it('truncates description for API version gt 13.4', async () => {
-<<<<<<< HEAD
       vi.doMock('../utils/pr-body');
-=======
-      jest.doMock('../utils/pr-body');
->>>>>>> 84a97a62
       const { smartTruncate } = await import('../utils/pr-body');
 
       await initFakePlatform('13.4.1');
