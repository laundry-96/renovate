import * as manager from '../../modules/manager';
import * as platform from '../../modules/platform';
import { getOptions } from '.';

vi.unmock('../../modules/platform');

describe('config/options/index', () => {
  it('test manager should have no defaultConfig', () => {
<<<<<<< HEAD
    vi.mock('../../modules/manager', () => ({
=======
    jest.doMock('../../modules/manager', () => ({
>>>>>>> 84a97a62
      getManagers: jest.fn(() => new Map().set('testManager', {})),
    }));

    const opts = getOptions();
    expect(opts.filter((o) => o.name === 'testManager')).toEqual([]);
  });

  it('supportedManagers should have valid names', () => {
<<<<<<< HEAD
    vi.unmock('../../modules/manager');
=======
>>>>>>> 84a97a62
    const opts = getOptions();
    const managerList = Array.from(manager.getManagers().keys());

    opts
      .filter((option) => option.supportedManagers)
      .forEach((option) => {
        expect(option.supportedManagers).toBeNonEmptyArray();
        for (const item of option.supportedManagers!) {
          expect(managerList).toContain(item);
        }
      });
  });

  it('supportedPlatforms should have valid names', () => {
<<<<<<< HEAD
    vi.unmock('../../modules/platform');
=======
>>>>>>> 84a97a62
    const opts = getOptions();
    const platformList = Array.from(platform.getPlatforms().keys());

    opts
      .filter((option) => option.supportedPlatforms)
      .forEach((option) => {
        expect(option.supportedPlatforms).toBeNonEmptyArray();
        for (const item of option.supportedPlatforms!) {
          expect(platformList).toContain(item);
        }
      });
  });
});<|MERGE_RESOLUTION|>--- conflicted
+++ resolved
@@ -6,11 +6,7 @@
 
 describe('config/options/index', () => {
   it('test manager should have no defaultConfig', () => {
-<<<<<<< HEAD
-    vi.mock('../../modules/manager', () => ({
-=======
-    jest.doMock('../../modules/manager', () => ({
->>>>>>> 84a97a62
+    vi.doMock('../../modules/manager', () => ({
       getManagers: jest.fn(() => new Map().set('testManager', {})),
     }));
 
@@ -19,10 +15,6 @@
   });
 
   it('supportedManagers should have valid names', () => {
-<<<<<<< HEAD
-    vi.unmock('../../modules/manager');
-=======
->>>>>>> 84a97a62
     const opts = getOptions();
     const managerList = Array.from(manager.getManagers().keys());
 
@@ -37,10 +29,6 @@
   });
 
   it('supportedPlatforms should have valid names', () => {
-<<<<<<< HEAD
-    vi.unmock('../../modules/platform');
-=======
->>>>>>> 84a97a62
     const opts = getOptions();
     const platformList = Array.from(platform.getPlatforms().keys());
 
