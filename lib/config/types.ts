import type { LogLevel } from 'bunyan';
import type { Range } from 'semver';
import type { HostRule } from '../types';
import type { GitNoVerifyOption } from '../util/git/types';

export type RenovateConfigStage =
  | 'global'
  | 'repository'
  | 'package'
  | 'branch'
  | 'pr';

export type RepositoryCacheConfig = 'disabled' | 'enabled' | 'reset';
export type RepositoryCacheType = 'local' | string;
export type DryRunConfig = 'extract' | 'lookup' | 'full';
export type RequiredConfig = 'required' | 'optional' | 'ignored';

export interface GroupConfig extends Record<string, unknown> {
  branchName?: string;
  branchTopic?: string;
}

// TODO: Proper typings
export interface RenovateSharedConfig {
  $schema?: string;
  automerge?: boolean;
  automergeStrategy?: MergeStrategy;
  pruneBranchAfterAutomerge?: boolean;
  branchPrefix?: string;
  branchPrefixOld?: string;
  branchName?: string;
  branchNameStrict?: boolean;
  manager?: string | null;
  commitMessage?: string;
  commitMessagePrefix?: string;
  confidential?: boolean;
  customChangelogUrl?: string;
  draftPR?: boolean;
  enabled?: boolean;
  enabledManagers?: string[];
  extends?: string[];
  fileMatch?: string[];
  force?: RenovateConfig;
  group?: GroupConfig;
  groupName?: string;
  groupSlug?: string;
  includePaths?: string[];
  ignoreDeps?: string[];
  ignorePaths?: string[];
  ignoreTests?: boolean;
  labels?: string[];
  addLabels?: string[];
  dependencyDashboardApproval?: boolean;
  hashedBranchLength?: number;
  npmrc?: string;
  npmrcMerge?: boolean;
  postUpgradeTasks?: PostUpgradeTasks;
  prBodyColumns?: string[];
  prBodyDefinitions?: Record<string, string>;
  prCreation?: 'immediate' | 'not-pending' | 'status-success' | 'approval';
  productLinks?: Record<string, string>;
  prPriority?: number;
  rebaseLabel?: string;
  respectLatest?: boolean;
  stopUpdatingLabel?: string;
  rebaseWhen?: string;
  recreateClosed?: boolean;
  repository?: string;
  repositoryCache?: RepositoryCacheConfig;
  repositoryCacheType?: RepositoryCacheType;
  schedule?: string[];
  automergeSchedule?: string[];
  semanticCommits?: 'auto' | 'enabled' | 'disabled';
  semanticCommitScope?: string | null;
  semanticCommitType?: string;
  suppressNotifications?: string[];
  timezone?: string;
  unicodeEmoji?: boolean;
  gitIgnoredAuthors?: string[];
  platformCommit?: boolean;
}

// Config options used only within the global worker
// The below should contain config options where stage=global
export interface GlobalOnlyConfig {
  autodiscover?: boolean;
  autodiscoverFilter?: string;
  baseDir?: string;
  cacheDir?: string;
  containerbaseDir?: string;
  detectHostRulesFromEnv?: boolean;
  forceCli?: boolean;
  gitNoVerify?: GitNoVerifyOption[];
  gitPrivateKey?: string;
  globalExtends?: string[];
  logFile?: string;
  logFileLevel?: LogLevel;
  prCommitsPerRunLimit?: number;
  privateKeyPath?: string;
  privateKeyPathOld?: string;
  redisUrl?: string;
  repositories?: RenovateRepository[];
  platform?: string;
  endpoint?: string;
}

// Config options used within the repository worker, but not user configurable
// The below should contain config options where globalOnly=true
export interface RepoGlobalConfig {
  allowCustomCrateRegistries?: boolean;
  allowPlugins?: boolean;
  allowPostUpgradeCommandTemplating?: boolean;
  allowScripts?: boolean;
  allowedPostUpgradeCommands?: string[];
  binarySource?: 'docker' | 'global' | 'install' | 'hermit';
  customEnvVariables?: Record<string, string>;
  dockerChildPrefix?: string;
  dockerImagePrefix?: string;
  dockerUser?: string;
  dryRun?: DryRunConfig;
  executionTimeout?: number;
  gitTimeout?: number;
  exposeAllEnv?: boolean;
  githubTokenWarn?: boolean;
  migratePresets?: Record<string, string>;
  privateKey?: string;
  privateKeyOld?: string;
  localDir?: string;
  cacheDir?: string;
  containerbaseDir?: string;
  platform?: string;
  endpoint?: string;
}

export interface LegacyAdminConfig {
  localDir?: string;

  logContext?: string;

  onboarding?: boolean;
  onboardingBranch?: string;
  onboardingCommitMessage?: string;
  onboardingNoDeps?: boolean;
  onboardingPrTitle?: string;
  onboardingConfig?: RenovateSharedConfig;
  onboardingConfigFileName?: string;

  requireConfig?: RequiredConfig;
}

export type ExecutionMode = 'branch' | 'update';

export interface PostUpgradeTasks {
  commands?: string[];
  fileFilters?: string[];
  executionMode: ExecutionMode;
}

export type UpdateConfig<
  T extends RenovateSharedConfig = RenovateSharedConfig
> = Partial<Record<UpdateType, T | null>>;

export type RenovateRepository =
  | string
  | {
      repository: string;
      secrets?: Record<string, string>;
    };
export interface RegexManagerTemplates {
  depNameTemplate?: string;
  packageNameTemplate?: string;
  datasourceTemplate?: string;
  versioningTemplate?: string;
  depTypeTemplate?: string;
  currentValueTemplate?: string;
  currentDigestTemplate?: string;
  extractVersionTemplate?: string;
  registryUrlTemplate?: string;
}
export interface RegExManager extends RegexManagerTemplates {
  fileMatch: string[];
  matchStrings: string[];
  matchStringsStrategy?: MatchStringsStrategy;
  autoReplaceStringTemplate?: string;
}

export type UseBaseBranchConfigType = 'merge' | 'none';

// TODO: Proper typings
export interface RenovateConfig
  extends LegacyAdminConfig,
    RenovateSharedConfig,
    UpdateConfig<PackageRule>,
    AssigneesAndReviewersConfig,
    ConfigMigration,
    Record<string, unknown> {
  depName?: string;
  baseBranches?: string[];
  useBaseBranchConfig?: UseBaseBranchConfigType;
  baseBranch?: string;
  defaultBranch?: string;
  branchList?: string[];
  description?: string | string[];
  force?: RenovateConfig;
  errors?: ValidationMessage[];

  gitAuthor?: string;

  hostRules?: HostRule[];

  ignorePresets?: string[];
  includeForks?: boolean;
  isFork?: boolean;

  fileList?: string[];
  configWarningReuseIssue?: boolean;
  dependencyDashboard?: boolean;
  dependencyDashboardAutoclose?: boolean;
  dependencyDashboardChecks?: Record<string, string>;
  dependencyDashboardIssue?: number;
  dependencyDashboardTitle?: string;
  dependencyDashboardHeader?: string;
  dependencyDashboardFooter?: string;
  dependencyDashboardLabels?: string[];
  packageFile?: string;
  packageRules?: PackageRule[];
  postUpdateOptions?: string[];
  prConcurrentLimit?: number;
  prHourlyLimit?: number;

  defaultRegistryUrls?: string[];
<<<<<<< HEAD
  registryUrls?: string[];
  registryAliases?: Record<string, string>;
=======
  registryUrls?: string[] | null;
>>>>>>> cc50beb0

  repoIsOnboarded?: boolean;
  repoIsActivated?: boolean;

  updateInternalDeps?: boolean;
  updateType?: UpdateType;

  warnings?: ValidationMessage[];
  vulnerabilityAlerts?: RenovateSharedConfig;
  regexManagers?: RegExManager[];

  fetchReleaseNotes?: boolean;
  secrets?: Record<string, string>;

  constraints?: Record<string, string>;
  skipInstalls?: boolean;
}

export interface AllConfig
  extends RenovateConfig,
    GlobalOnlyConfig,
    RepoGlobalConfig {}

export interface AssigneesAndReviewersConfig {
  assigneesFromCodeOwners?: boolean;
  assignees?: string[];
  assigneesSampleSize?: number;
  reviewersFromCodeOwners?: boolean;
  reviewers?: string[];
  reviewersSampleSize?: number;
  additionalReviewers?: string[];
  filterUnavailableUsers?: boolean;
}

export type UpdateType =
  | 'major'
  | 'minor'
  | 'patch'
  | 'pin'
  | 'digest'
  | 'pinDigest'
  | 'lockFileMaintenance'
  | 'lockfileUpdate'
  | 'rollback'
  | 'bump'
  | 'replacement';

export type MatchStringsStrategy = 'any' | 'recursive' | 'combination';

export type MergeStrategy =
  | 'auto'
  | 'fast-forward'
  | 'merge-commit'
  | 'rebase'
  | 'squash';

// TODO: Proper typings
export interface PackageRule
  extends RenovateSharedConfig,
    UpdateConfig,
    Record<string, unknown> {
  description?: string | string[];
  matchFiles?: string[];
  matchPaths?: string[];
  matchLanguages?: string[];
  matchBaseBranches?: string[];
  matchManagers?: string | string[];
  matchDatasources?: string[];
  matchDepTypes?: string[];
  matchPackageNames?: string[];
  matchPackagePatterns?: string[];
  matchPackagePrefixes?: string[];
  excludePackageNames?: string[];
  excludePackagePatterns?: string[];
  excludePackagePrefixes?: string[];
  matchCurrentValue?: string;
  matchCurrentVersion?: string | Range;
  matchSourceUrlPrefixes?: string[];
  matchSourceUrls?: string[];
  matchUpdateTypes?: UpdateType[];
  registryUrls?: string[] | null;
}

export interface ValidationMessage {
  topic: string;
  message: string;
}

export interface RenovateOptionBase {
  /**
   * If true, the option can only be configured by people with access to the Renovate instance.
   * Furthermore, the option should be documented in docs/usage/self-hosted-configuration.md.
   */
  globalOnly?: boolean;

  allowedValues?: string[];

  allowString?: boolean;

  cli?: boolean;

  description: string;

  env?: false | string;

  /**
   * Do not validate object children
   */
  freeChoice?: boolean;

  mergeable?: boolean;

  autogenerated?: boolean;

  name: string;

  parent?: 'hostRules' | 'packageRules' | 'postUpgradeTasks' | 'regexManagers';

  // used by tests
  relatedOptions?: string[];

  stage?: RenovateConfigStage;

  experimental?: boolean;

  experimentalDescription?: string;

  experimentalIssues?: number[];
}

export interface RenovateArrayOption<
  T extends string | number | Record<string, unknown> = Record<string, unknown>
> extends RenovateOptionBase {
  default?: T[] | null;
  mergeable?: boolean;
  type: 'array';
  subType?: 'string' | 'object' | 'number';
  supportedManagers?: string[] | 'all';
  supportedPlatforms?: string[] | 'all';
}

export interface RenovateStringArrayOption extends RenovateArrayOption<string> {
  format?: 'regex';
  subType: 'string';
  supportedManagers?: string[] | 'all';
  supportedPlatforms?: string[] | 'all';
}

export interface RenovateNumberArrayOption extends RenovateArrayOption<number> {
  subType: 'number';
  supportedManagers?: string[] | 'all';
  supportedPlatforms?: string[] | 'all';
}

export interface RenovateBooleanOption extends RenovateOptionBase {
  default?: boolean | null;
  type: 'boolean';
  supportedManagers?: string[] | 'all';
  supportedPlatforms?: string[] | 'all';
}

export interface RenovateIntegerOption extends RenovateOptionBase {
  default?: number | null;
  type: 'integer';
  supportedManagers?: string[] | 'all';
  supportedPlatforms?: string[] | 'all';
}

export interface RenovateStringOption extends RenovateOptionBase {
  default?: string | null;
  format?: 'regex';

  // Not used
  replaceLineReturns?: boolean;
  type: 'string';
  supportedManagers?: string[] | 'all';
  supportedPlatforms?: string[] | 'all';
}

export interface RenovateObjectOption extends RenovateOptionBase {
  default?: any | null;
  additionalProperties?: Record<string, unknown> | boolean;
  mergeable?: boolean;
  type: 'object';
  supportedManagers?: string[] | 'all';
  supportedPlatforms?: string[] | 'all';
}

export type RenovateOptions =
  | RenovateStringOption
  | RenovateNumberArrayOption
  | RenovateStringArrayOption
  | RenovateIntegerOption
  | RenovateBooleanOption
  | RenovateArrayOption
  | RenovateObjectOption;

export interface PackageRuleInputConfig extends Record<string, unknown> {
  versioning?: string;
  packageFile?: string;
  depType?: string;
  depTypes?: string[];
  depName?: string;
  currentValue?: string | null;
  currentVersion?: string;
  lockedVersion?: string | null;
  updateType?: UpdateType;
  isBump?: boolean;
  sourceUrl?: string | null;
  language?: string;
  baseBranch?: string;
  manager?: string | null;
  datasource?: string;
  packageRules?: (PackageRule & PackageRuleInputConfig)[];
}

export interface ConfigMigration {
  configMigration?: boolean;
}

export interface MigratedConfig {
  isMigrated: boolean;
  migratedConfig: RenovateConfig;
}

export interface MigratedRenovateConfig extends RenovateConfig {
  endpoints?: HostRule[];
  pathRules: PackageRule[];
  packages: PackageRule[];

  node?: RenovateConfig;
  travis?: RenovateConfig;
  gradle?: RenovateConfig;
}

export interface ManagerConfig extends RenovateConfig {
  manager: string;
  language?: string | null;
}

export interface ValidationResult {
  errors: ValidationMessage[];
  warnings: ValidationMessage[];
}<|MERGE_RESOLUTION|>--- conflicted
+++ resolved
@@ -229,12 +229,8 @@
   prHourlyLimit?: number;
 
   defaultRegistryUrls?: string[];
-<<<<<<< HEAD
   registryUrls?: string[];
   registryAliases?: Record<string, string>;
-=======
-  registryUrls?: string[] | null;
->>>>>>> cc50beb0
 
   repoIsOnboarded?: boolean;
   repoIsActivated?: boolean;
